--- conflicted
+++ resolved
@@ -380,11 +380,7 @@
         ":pd",
         "//gutil:proto",
         "//gutil:status",
-<<<<<<< HEAD
         "//p4_pdpi:table_entry_key",
-=======
-        "//gutil:table_entry_key",
->>>>>>> c6827cf0
         "@com_github_p4lang_p4runtime//:p4runtime_cc_proto",
         "@com_google_absl//absl/algorithm:container",
         "@com_google_absl//absl/status",
