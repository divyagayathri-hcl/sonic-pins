#ifndef SAI_ACL_INGRESS_P4_
#define SAI_ACL_INGRESS_P4_

#include <v1model.p4>
#include "../../fixed/headers.p4"
#include "../../fixed/metadata.p4"
#include "../../fixed/packet_io.p4"
#include "acl_common_actions.p4"
#include "ids.h"
#include "minimum_guaranteed_sizes.p4"

control acl_ingress(in headers_t headers,
                    inout local_metadata_t local_metadata,
                    inout standard_metadata_t standard_metadata) {
  // IPv4 TTL or IPv6 hoplimit bits (or 0, for non-IP packets)
  bit<8> ttl = 0;
  // First 6 bits of IPv4 TOS or IPv6 traffic class (or 0, for non-IP packets)
  bit<6> dscp = 0;
  // Last 2 bits of IPv4 TOS or IPv6 traffic class (or 0, for non-IP packets)
  bit<2> ecn = 0;
  // IPv4 IP protocol or IPv6 next_header (or 0, for non-IP packets)
  bit<8> ip_protocol = 0;
  // Cancels out local_metadata.marked_to_copy when true.
  bool cancel_copy = false;

  @id(ACL_INGRESS_METER_ID)
  @mode(single_rate_two_color)
  direct_meter<MeterColor_t>(MeterType.bytes) acl_ingress_meter;

  @id(ACL_INGRESS_QOS_METER_ID)
  @mode(single_rate_two_color)
  direct_meter<MeterColor_t>(MeterType.bytes) acl_ingress_qos_meter;

  @id(ACL_INGRESS_COUNTER_ID)
  direct_counter(CounterType.packets_and_bytes) acl_ingress_counter;

  @id(ACL_INGRESS_QOS_COUNTER_ID)
  direct_counter(CounterType.packets_and_bytes) acl_ingress_qos_counter;

  @id(ACL_INGRESS_COUNTING_COUNTER_ID)
  direct_counter(CounterType.packets_and_bytes) acl_ingress_counting_counter;

  @id(ACL_INGRESS_SECURITY_COUNTER_ID)
  direct_counter(CounterType.packets_and_bytes) acl_ingress_security_counter;

  // Copy the packet to the CPU, and forward the original packet.
  @id(ACL_INGRESS_COPY_ACTION_ID)
#if defined(SAI_INSTANTIATION_TOR) 
  // In ToRs, the acl_ingress_table copy action will not apply a rate limit.
  // Rate limits will be applied by acl_ingress_qos_table cancel_copy actions.
  @sai_action(SAI_PACKET_ACTION_COPY)
  action acl_copy(@sai_action_param(QOS_QUEUE) @id(1) qos_queue_t qos_queue) {
    acl_ingress_counter.count();
    local_metadata.marked_to_copy = true;
  }
#else
  @sai_action(SAI_PACKET_ACTION_COPY, SAI_PACKET_COLOR_GREEN)
  @sai_action(SAI_PACKET_ACTION_FORWARD, SAI_PACKET_COLOR_RED)
  action acl_copy(@sai_action_param(QOS_QUEUE) @id(1) qos_queue_t qos_queue) {
    acl_ingress_counter.count();
    acl_ingress_meter.read(local_metadata.color);

    // We model the behavior for GREEN packets only.
    // TODO: Branch on color and model behavior for all colors.
    local_metadata.marked_to_copy = true;
  }
#endif

  // Copy the packet to the CPU. The original packet is dropped.
  @id(ACL_INGRESS_TRAP_ACTION_ID)
#if defined(SAI_INSTANTIATION_TOR) 
  // In ToRs, the acl_ingress_table trap action will not apply a rate limit.
  // Rate limits will be applied by acl_ingress_qos_table cancel_copy actions.
  @sai_action(SAI_PACKET_ACTION_TRAP)
#else
  @sai_action(SAI_PACKET_ACTION_TRAP, SAI_PACKET_COLOR_GREEN)
  @sai_action(SAI_PACKET_ACTION_DROP, SAI_PACKET_COLOR_RED)
#endif
  action acl_trap(@sai_action_param(QOS_QUEUE) @id(1) qos_queue_t qos_queue) {
    acl_copy(qos_queue);
    // TODO: Use `acl_drop(local_metadata)` instead when supported
    // in P4-Symbolic.
    local_metadata.acl_drop = true;
  }

  // Forward the packet normally (i.e., perform no action). This is useful as
  // the default action, and to specify a meter but not otherwise perform any
  // action.
  @id(ACL_INGRESS_FORWARD_ACTION_ID)
#if defined(SAI_INSTANTIATION_TOR) 
  // ToRs rely on QoS queues to limit forwarded flows.
  @sai_action(SAI_PACKET_ACTION_FORWARD)
  action acl_forward() {
  }
#else
  @sai_action(SAI_PACKET_ACTION_FORWARD, SAI_PACKET_COLOR_GREEN)
  @sai_action(SAI_PACKET_ACTION_DROP, SAI_PACKET_COLOR_RED)
  action acl_forward() {
    acl_ingress_meter.read(local_metadata.color);
    // We model the behavior for GREEN packes only here.
    // TODO: Branch on color and model behavior for all colors.
  }
#endif

  // Forward the packet normally (i.e., perform no action).
  @id(ACL_INGRESS_COUNT_ACTION_ID)
  @sai_action(SAI_PACKET_ACTION_FORWARD)
  action acl_count() {
    acl_ingress_counting_counter.count();
  }

  @id(ACL_INGRESS_MIRROR_ACTION_ID)
  @sai_action(SAI_PACKET_ACTION_FORWARD)
  action acl_mirror(
      @id(1)
      @refers_to(mirror_session_table, mirror_session_id)
      @sai_action_param(SAI_ACL_ENTRY_ATTR_ACTION_MIRROR_INGRESS)
      mirror_session_id_t mirror_session_id) {
    acl_ingress_counter.count();
    local_metadata.marked_to_mirror = true;
    local_metadata.mirror_session_id = mirror_session_id;
  }

  @id(ACL_INGRESS_SET_QOS_QUEUE_AND_CANCEL_COPY_ABOVE_RATE_LIMIT_ACTION_ID)
  @sai_action(SAI_PACKET_ACTION_FORWARD, SAI_PACKET_COLOR_GREEN)
  @sai_action(SAI_PACKET_ACTION_COPY_CANCEL, SAI_PACKET_COLOR_RED)
  // TODO: Rename qos queue to cpu queue, as per action below.
  action set_qos_queue_and_cancel_copy_above_rate_limit(
      @id(1) @sai_action_param(QOS_QUEUE) qos_queue_t qos_queue) {
    acl_ingress_qos_meter.read(local_metadata.color);
    // TODO: Implement rate-limit flows for ToR use-case. Changes
    // needed:
    //  * acl_ingress.p4 shouldn't set rate limits.
    //  * acl_ingress_qos.p4 should have a meter.
    //  * This action should model behaviors.
  }

  // Forwards green packets normally. Otherwise, drops packets and ensures that
  // they are not copied to the CPU.
  // Also sets CPU queue and Multicast queue, with different multicast queues
  // set depending on packet color.
  @id(ACL_INGRESS_SET_CPU_AND_MULTICAST_QUEUES_AND_DENY_ABOVE_RATE_LIMIT_ACTION_ID)
  @sai_action(SAI_PACKET_ACTION_FORWARD, SAI_PACKET_COLOR_GREEN)
  @sai_action(SAI_PACKET_ACTION_DENY, SAI_PACKET_COLOR_RED)
  // TODO: Remove @unsupported annotation.
  @unsupported
  action set_cpu_and_multicast_queues_and_deny_above_rate_limit(
      @id(1) @sai_action_param(QOS_QUEUE) qos_queue_t cpu_queue,
      @id(2) @sai_action_param(MULTICAST_QOS_QUEUE, SAI_PACKET_COLOR_GREEN)
        qos_queue_t green_multicast_queue,
      @id(3) @sai_action_param(MULTICAST_QOS_QUEUE, SAI_PACKET_COLOR_RED)
        qos_queue_t red_multicast_queue) {
    acl_ingress_qos_meter.read(local_metadata.color);
    // We model the behavior for GREEN packes only here.
    // TODO: Branch on color and model behavior for all colors.
  }

  // Forwards green packets normally. Otherwise, drops packets and ensures that
  // they are not copied to the CPU.
  @id(ACL_INGRESS_SET_CPU_QUEUE_AND_DENY_ABOVE_RATE_LIMIT_ACTION_ID)
  @sai_action(SAI_PACKET_ACTION_FORWARD, SAI_PACKET_COLOR_GREEN)
  @sai_action(SAI_PACKET_ACTION_DENY, SAI_PACKET_COLOR_RED)
  action set_cpu_queue_and_deny_above_rate_limit(
      @id(1) @sai_action_param(QOS_QUEUE) qos_queue_t cpu_queue) {
    acl_ingress_qos_meter.read(local_metadata.color);
    // We model the behavior for GREEN packes only here.
    // TODO: Branch on color and model behavior for all colors.
  }

  // Forwards packets normally. Sets CPU queue.
  @id(ACL_INGRESS_SET_CPU_QUEUE_ACTION_ID)
  @sai_action(SAI_PACKET_ACTION_FORWARD)
  action set_cpu_queue(
      @id(1) @sai_action_param(QOS_QUEUE) qos_queue_t cpu_queue) {
  }

  // Drops the packet at the end of the the pipeline and ensures that it is not
  // copied to the CPU. See `acl_drop` for more information on the mechanism of
  // the drop.
  @id(ACL_INGRESS_DENY_ACTION_ID)
  @sai_action(SAI_PACKET_ACTION_DENY)
  action acl_deny() {
    cancel_copy = true;
    // TODO: Use `acl_drop(local_metadata)` instead when supported
    // in P4-Symbolic.
    local_metadata.acl_drop = true;
  }

  @p4runtime_role(P4RUNTIME_ROLE_SDN_CONTROLLER)
  @id(ACL_INGRESS_TABLE_ID)
  @sai_acl(INGRESS)
  @sai_acl_priority(5)
  @entry_restriction("
    // Forbid using ether_type for IP packets (by convention, use is_ip* instead).
    ether_type != 0x0800 && ether_type != 0x86dd;
    // Only allow IP field matches for IP packets.
    dst_ip::mask != 0 -> is_ipv4 == 1;
#if defined(SAI_INSTANTIATION_MIDDLEBLOCK) || defined(SAI_INSTANTIATION_FABRIC_BORDER_ROUTER)
    src_ip::mask != 0 -> is_ipv4 == 1;
#endif
    dst_ipv6::mask != 0 -> is_ipv6 == 1;
    src_ipv6::mask != 0 -> is_ipv6 == 1;
    ttl::mask != 0 -> (is_ip == 1 || is_ipv4 == 1 || is_ipv6 == 1);
#if defined(SAI_INSTANTIATION_MIDDLEBLOCK) || defined(SAI_INSTANTIATION_FABRIC_BORDER_ROUTER)
    dscp::mask != 0 -> (is_ip == 1 || is_ipv4 == 1 || is_ipv6 == 1);
    ecn::mask != 0 -> (is_ip == 1 || is_ipv4 == 1 || is_ipv6 == 1);
#endif
    ip_protocol::mask != 0 -> (is_ip == 1 || is_ipv4 == 1 || is_ipv6 == 1);
    // Only allow l4_dst_port and l4_src_port matches for TCP/UDP packets.
    l4_src_port::mask != 0 -> (ip_protocol == 6 || ip_protocol == 17);
    l4_dst_port::mask != 0 -> (ip_protocol == 6 || ip_protocol == 17);
#if defined(SAI_INSTANTIATION_MIDDLEBLOCK) || defined(SAI_INSTANTIATION_TOR)
    // Only allow arp_tpa matches for ARP packets.
    arp_tpa::mask != 0 -> ether_type == 0x0806;
#endif
#if defined(SAI_INSTANTIATION_FABRIC_BORDER_ROUTER) || defined(SAI_INSTANTIATION_TOR)
    // Only allow icmp_type matches for ICMP packets
    icmp_type::mask != 0 -> ip_protocol == 1;
#endif
    icmpv6_type::mask != 0 -> ip_protocol == 58;
    // Forbid illegal combinations of IP_TYPE fields.
    is_ip::mask != 0 -> (is_ipv4::mask == 0 && is_ipv6::mask == 0);
    is_ipv4::mask != 0 -> (is_ip::mask == 0 && is_ipv6::mask == 0);
    is_ipv6::mask != 0 -> (is_ip::mask == 0 && is_ipv4::mask == 0);
    // Forbid unsupported combinations of IP_TYPE fields.
    is_ipv4::mask != 0 -> (is_ipv4 == 1);
    is_ipv6::mask != 0 -> (is_ipv6 == 1);
  ")
  table acl_ingress_table {
    key = {
      headers.ipv4.isValid() || headers.ipv6.isValid() : optional @name("is_ip") @id(1)
          @sai_field(SAI_ACL_TABLE_ATTR_FIELD_ACL_IP_TYPE/IP);
      headers.ipv4.isValid() : optional @name("is_ipv4") @id(2)
          @sai_field(SAI_ACL_TABLE_ATTR_FIELD_ACL_IP_TYPE/IPV4ANY);
      headers.ipv6.isValid() : optional @name("is_ipv6") @id(3)
          @sai_field(SAI_ACL_TABLE_ATTR_FIELD_ACL_IP_TYPE/IPV6ANY);
      headers.ethernet.ether_type : ternary @name("ether_type") @id(4)
          @sai_field(SAI_ACL_TABLE_ATTR_FIELD_ETHER_TYPE);
      headers.ethernet.dst_addr : ternary @name("dst_mac") @id(5)
          @sai_field(SAI_ACL_TABLE_ATTR_FIELD_DST_MAC) @format(MAC_ADDRESS);
      headers.ipv4.src_addr : ternary @name("src_ip") @id(6)
          @sai_field(SAI_ACL_TABLE_ATTR_FIELD_SRC_IP) @format(IPV4_ADDRESS);
      headers.ipv4.dst_addr : ternary @name("dst_ip") @id(7)
          @sai_field(SAI_ACL_TABLE_ATTR_FIELD_DST_IP) @format(IPV4_ADDRESS);
      headers.ipv6.src_addr[127:64] : ternary @name("src_ipv6") @id(8)
          @composite_field(
              @sai_field(SAI_ACL_TABLE_ATTR_FIELD_SRC_IPV6_WORD3),
              @sai_field(SAI_ACL_TABLE_ATTR_FIELD_SRC_IPV6_WORD2)
          ) @format(IPV6_ADDRESS);
      headers.ipv6.dst_addr[127:64] : ternary @name("dst_ipv6") @id(9)
          @composite_field(
              @sai_field(SAI_ACL_TABLE_ATTR_FIELD_DST_IPV6_WORD3),
              @sai_field(SAI_ACL_TABLE_ATTR_FIELD_DST_IPV6_WORD2)
          ) @format(IPV6_ADDRESS);
      // Field for v4 TTL and v6 hop_limit
      ttl : ternary @name("ttl") @id(10)
          @sai_field(SAI_ACL_TABLE_ATTR_FIELD_TTL);
#if defined(SAI_INSTANTIATION_MIDDLEBLOCK) || defined(SAI_INSTANTIATION_FABRIC_BORDER_ROUTER)
      dscp : ternary @name("dscp") @id(11)
          @sai_field(SAI_ACL_TABLE_ATTR_FIELD_DSCP);
      // Field for v4 and v6 ECN bits.
      ecn : ternary @name("ecn") @id(12)
          @sai_field(SAI_ACL_TABLE_ATTR_FIELD_ECN);
#endif
      // Field for v4 IP protocol and v6 next header.
      ip_protocol : ternary
          @id(13) @name("ip_protocol")
          @sai_field(SAI_ACL_TABLE_ATTR_FIELD_IP_PROTOCOL);
#if defined(SAI_INSTANTIATION_FABRIC_BORDER_ROUTER) || defined(SAI_INSTANTIATION_TOR)
      headers.icmp.type : ternary @name("icmp_type") @id(19)
          @sai_field(SAI_ACL_TABLE_ATTR_FIELD_ICMP_TYPE);
#endif
      headers.icmp.type : ternary @name("icmpv6_type") @id(14)
          @sai_field(SAI_ACL_TABLE_ATTR_FIELD_ICMPV6_TYPE);
      local_metadata.l4_src_port : ternary @name("l4_src_port") @id(20)
          @sai_field(SAI_ACL_TABLE_ATTR_FIELD_L4_SRC_PORT);
      local_metadata.l4_dst_port : ternary @name("l4_dst_port") @id(15)
          @sai_field(SAI_ACL_TABLE_ATTR_FIELD_L4_DST_PORT);
#if defined(SAI_INSTANTIATION_MIDDLEBLOCK) || defined(SAI_INSTANTIATION_TOR)
      headers.arp.target_proto_addr : ternary @name("arp_tpa") @id(16)
          @composite_field(
              @sai_udf(base=SAI_UDF_BASE_L3, offset=24, length=2),
              @sai_udf(base=SAI_UDF_BASE_L3, offset=26, length=2)
          ) @format(IPV4_ADDRESS);
#endif
#if defined(SAI_INSTANTIATION_FABRIC_BORDER_ROUTER) || defined(SAI_INSTANTIATION_TOR) 
      local_metadata.ingress_port : optional @name("in_port") @id(17)
          @sai_field(SAI_ACL_TABLE_ATTR_FIELD_IN_PORT);
      local_metadata.route_metadata : optional @name("route_metadata") @id(18)
          @sai_field(SAI_ACL_TABLE_ATTR_FIELD_ROUTE_DST_USER_META);
#endif
    }
    actions = {
      @proto_id(1) acl_copy();
      @proto_id(2) acl_trap();
      @proto_id(3) acl_forward();
      @proto_id(4) acl_mirror();
      @proto_id(5) acl_drop(local_metadata);
      @defaultonly NoAction;
    }
    const default_action = NoAction;
#if defined(SAI_INSTANTIATION_MIDDLEBLOCK) || defined(SAI_INSTANTIATION_FABRIC_BORDER_ROUTER)
    meters = acl_ingress_meter;
    counters = acl_ingress_counter;
#else
    counters = acl_ingress_counter;
#endif
    size = ACL_INGRESS_TABLE_MINIMUM_GUARANTEED_SIZE;
  }

  @id(ACL_INGRESS_QOS_TABLE_ID)
  @sai_acl(INGRESS)
  @sai_acl_priority(10)
  @p4runtime_role(P4RUNTIME_ROLE_SDN_CONTROLLER)
  @entry_restriction("
    // Forbid using ether_type for IP packets (by convention, use is_ip* instead).
    ether_type != 0x0800 && ether_type != 0x86dd;
    // Only allow IP field matches for IP packets.
    ttl::mask != 0 -> (is_ip == 1 || is_ipv4 == 1 || is_ipv6 == 1);
    ip_protocol::mask != 0 -> (is_ip == 1 || is_ipv4 == 1 || is_ipv6 == 1);
    // Only allow l4_dst_port matches for TCP/UDP packets.
    l4_dst_port::mask != 0 -> (ip_protocol == 6 || ip_protocol == 17);
    // Forbid illegal combinations of IP_TYPE fields.
    is_ip::mask != 0 -> (is_ipv4::mask == 0 && is_ipv6::mask == 0);
    is_ipv4::mask != 0 -> (is_ip::mask == 0 && is_ipv6::mask == 0);
    is_ipv6::mask != 0 -> (is_ip::mask == 0 && is_ipv4::mask == 0);
    // Forbid unsupported combinations of IP_TYPE fields.
    is_ipv4::mask != 0 -> (is_ipv4 == 1);
    is_ipv6::mask != 0 -> (is_ipv6 == 1);
    // Only allow icmp_type matches for ICMP packets
    icmpv6_type::mask != 0 -> ip_protocol == 58;
#ifdef SAI_INSTANTIATION_FABRIC_BORDER_ROUTER
    // Only allow l4_dst_port matches for TCP/UDP packets.
    l4_src_port::mask != 0 -> (ip_protocol == 6 || ip_protocol == 17);
    // Only allow icmp_type matches for ICMP packets
    icmp_type::mask != 0 -> ip_protocol == 1;
#endif
#if defined(SAI_INSTANTIATION_TOR)
    // Only allow arp_tpa matches for ARP packets.
    arp_tpa::mask != 0 -> ether_type == 0x0806;
#endif
  ")
  table acl_ingress_qos_table {
    key = {
      headers.ipv4.isValid() || headers.ipv6.isValid() : optional
          @id(1) @name("is_ip")
          @sai_field(SAI_ACL_TABLE_ATTR_FIELD_ACL_IP_TYPE/IP);
      headers.ipv4.isValid() : optional
          @id(2) @name("is_ipv4")
          @sai_field(SAI_ACL_TABLE_ATTR_FIELD_ACL_IP_TYPE/IPV4ANY);
      headers.ipv6.isValid() : optional
          @id(3) @name("is_ipv6")
          @sai_field(SAI_ACL_TABLE_ATTR_FIELD_ACL_IP_TYPE/IPV6ANY);
      headers.ethernet.ether_type : ternary
          @id(4) @name("ether_type")
          @sai_field(SAI_ACL_TABLE_ATTR_FIELD_ETHER_TYPE);
      ttl : ternary
          @id(7) @name("ttl")
          @sai_field(SAI_ACL_TABLE_ATTR_FIELD_TTL);
      ip_protocol : ternary
          @id(8) @name("ip_protocol")
          @sai_field(SAI_ACL_TABLE_ATTR_FIELD_IP_PROTOCOL);
      headers.icmp.type : ternary
          @id(9) @name("icmpv6_type")
          @sai_field(SAI_ACL_TABLE_ATTR_FIELD_ICMPV6_TYPE);
      local_metadata.l4_dst_port : ternary
          @id(10) @name("l4_dst_port")
          @sai_field(SAI_ACL_TABLE_ATTR_FIELD_L4_DST_PORT);
#ifdef SAI_INSTANTIATION_FABRIC_BORDER_ROUTER
      local_metadata.l4_src_port : ternary
          @id(12) @name("l4_src_port")
          @sai_field(SAI_ACL_TABLE_ATTR_FIELD_L4_SRC_PORT);
      headers.icmp.type : ternary
          @id(14) @name("icmp_type")
          @sai_field(SAI_ACL_TABLE_ATTR_FIELD_ICMP_TYPE);
<<<<<<< HEAD
      local_metadata.route_metadata : ternary
=======
      local_metadata.route_metadata : optional
>>>>>>> b1edd042
          @id(15) @name("route_metadata")
          @sai_field(SAI_ACL_TABLE_ATTR_FIELD_ROUTE_DST_USER_META);
#endif
#if defined(SAI_INSTANTIATION_TOR)
      headers.ethernet.dst_addr : ternary
          @id(5) @name("dst_mac")
          @sai_field(SAI_ACL_TABLE_ATTR_FIELD_DST_MAC) @format(MAC_ADDRESS);
      headers.arp.target_proto_addr : ternary
          @id(6) @name("arp_tpa")
          @composite_field(
              @sai_udf(base=SAI_UDF_BASE_L3, offset=24, length=2),
              @sai_udf(base=SAI_UDF_BASE_L3, offset=26, length=2)
          ) @format(IPV4_ADDRESS);
      local_metadata.ingress_port : optional
          @id(11) @name("in_port")
          @sai_field(SAI_ACL_TABLE_ATTR_FIELD_IN_PORT);
      local_metadata.acl_metadata : ternary
          @id(13) @name("acl_metadata")
          @sai_field(SAI_ACL_TABLE_ATTR_FIELD_ACL_USER_META);
#endif
    }
    actions = {
      @proto_id(1) set_qos_queue_and_cancel_copy_above_rate_limit();
      @proto_id(2) set_cpu_queue_and_deny_above_rate_limit();
      @proto_id(3) acl_forward();
      @proto_id(4) acl_drop(local_metadata);
      @proto_id(5) set_cpu_queue();
      @proto_id(6)
        set_cpu_and_multicast_queues_and_deny_above_rate_limit();
      @defaultonly NoAction;
    }
    const default_action = NoAction;
    meters = acl_ingress_qos_meter;
    counters = acl_ingress_qos_counter;
    size = ACL_INGRESS_QOS_TABLE_MINIMUM_GUARANTEED_SIZE;
  }

  @p4runtime_role(P4RUNTIME_ROLE_SDN_CONTROLLER)
  @id(ACL_INGRESS_COUNTING_TABLE_ID)
  @sai_acl_priority(7)
  @sai_acl(INGRESS)
  @entry_restriction("
    // Only allow IP field matches for IP packets.
    dscp::mask != 0 -> (is_ip == 1 || is_ipv4 == 1 || is_ipv6 == 1);
    // Forbid illegal combinations of IP_TYPE fields.
    is_ip::mask != 0 -> (is_ipv4::mask == 0 && is_ipv6::mask == 0);
    is_ipv4::mask != 0 -> (is_ip::mask == 0 && is_ipv6::mask == 0);
    is_ipv6::mask != 0 -> (is_ip::mask == 0 && is_ipv4::mask == 0);
    // Forbid unsupported combinations of IP_TYPE fields.
    is_ipv4::mask != 0 -> (is_ipv4 == 1);
    is_ipv6::mask != 0 -> (is_ipv6 == 1);
  ")
  table acl_ingress_counting_table {
    key = {
      headers.ipv4.isValid() || headers.ipv6.isValid() : optional
          @id(1) @name("is_ip")
          @sai_field(SAI_ACL_TABLE_ATTR_FIELD_ACL_IP_TYPE/IP);
      headers.ipv4.isValid() : optional
          @id(2) @name("is_ipv4")
          @sai_field(SAI_ACL_TABLE_ATTR_FIELD_ACL_IP_TYPE/IPV4ANY);
      headers.ipv6.isValid() : optional @name("is_ipv6") @id(3)
          @sai_field(SAI_ACL_TABLE_ATTR_FIELD_ACL_IP_TYPE/IPV6ANY);
      // Field for v4 and v6 DSCP bits.
      dscp : ternary @name("dscp") @id(11)
          @sai_field(SAI_ACL_TABLE_ATTR_FIELD_DSCP);
      local_metadata.route_metadata : ternary @name("route_metadata") @id(18)
          @sai_field(SAI_ACL_TABLE_ATTR_FIELD_ROUTE_DST_USER_META);
    }
    actions = {
      @proto_id(3) acl_count();
      @defaultonly NoAction;
    }
    const default_action = NoAction;
    counters = acl_ingress_counting_counter;
    size = ACL_INGRESS_COUNTING_TABLE_MINIMUM_GUARANTEED_SIZE;
  }

  @id(ACL_INGRESS_REDIRECT_TO_NEXTHOP_ACTION_ID)
  action redirect_to_nexthop(
    @sai_action_param(SAI_ACL_ENTRY_ATTR_ACTION_REDIRECT)
    @sai_action_param_object_type(SAI_OBJECT_TYPE_NEXT_HOP)
    @refers_to(nexthop_table, nexthop_id)
    nexthop_id_t nexthop_id) {

    // Set nexthop id.
    local_metadata.nexthop_id_valid = true;
    local_metadata.nexthop_id_value = nexthop_id;

    // Cancel other forwarding decisions (if any).
    local_metadata.wcmp_group_id_valid = false;
    standard_metadata.mcast_grp = 0;
  }

  @id(ACL_INGRESS_REDIRECT_TO_IPMC_GROUP_ACTION_ID)
  @action_restriction("
    // Disallow 0 since it encodes 'no multicast' in V1Model.
    multicast_group_id != 0;
  ")
  action redirect_to_ipmc_group(
    @sai_action_param(SAI_ACL_ENTRY_ATTR_ACTION_REDIRECT)
<<<<<<< HEAD
    @sai_action_param_object_type(SAI_OBJECT_TYPE_IPMC_GROUP)
=======
>>>>>>> b1edd042
    @refers_to(builtin::multicast_group_table, multicast_group_id)
    multicast_group_id_t multicast_group_id) {
    standard_metadata.mcast_grp = multicast_group_id;

    // Cancel other forwarding decisions (if any).
    local_metadata.nexthop_id_valid = false;
    local_metadata.wcmp_group_id_valid = false;
  }


  // ACL table that mirrors and redirects packets.
  @id(ACL_INGRESS_MIRROR_AND_REDIRECT_TABLE_ID)
  @sai_acl(INGRESS)
  @sai_acl_priority(15)
  @p4runtime_role(P4RUNTIME_ROLE_SDN_CONTROLLER)
  @entry_restriction("
    // Only allow IP field matches for IP packets.
    dst_ip::mask != 0 -> is_ipv4 == 1;
    dst_ipv6::mask != 0 -> is_ipv6 == 1;
    // Forbid illegal combinations of IP_TYPE fields.
    is_ip::mask != 0 -> (is_ipv4::mask == 0 && is_ipv6::mask == 0);
    is_ipv4::mask != 0 -> (is_ip::mask == 0 && is_ipv6::mask == 0);
    is_ipv6::mask != 0 -> (is_ip::mask == 0 && is_ipv4::mask == 0);
    // Forbid unsupported combinations of IP_TYPE fields.
    is_ipv4::mask != 0 -> (is_ipv4 == 1);
    is_ipv6::mask != 0 -> (is_ipv6 == 1);
  ")
  table acl_ingress_mirror_and_redirect_table {
    key = {
#if defined(SAI_INSTANTIATION_TOR)
      local_metadata.ingress_port : optional
        @name("in_port")
        @sai_field(SAI_ACL_TABLE_ATTR_FIELD_IN_PORT)
        @id(1);

      local_metadata.acl_metadata : ternary
        @name("acl_metadata")
        @sai_field(SAI_ACL_TABLE_ATTR_FIELD_ACL_USER_META)
        @id(6);

      local_metadata.vlan_id : ternary
        @name("vlan_id")
        @sai_field(SAI_ACL_TABLE_ATTR_FIELD_OUTER_VLAN_ID)
        @id(7);
#endif

      headers.ipv4.isValid() || headers.ipv6.isValid() : optional
        @name("is_ip")
        @sai_field(SAI_ACL_TABLE_ATTR_FIELD_ACL_IP_TYPE/IP)
        @id(2);

      headers.ipv4.isValid() : optional
        @name("is_ipv4")
        @sai_field(SAI_ACL_TABLE_ATTR_FIELD_ACL_IP_TYPE/IPV4ANY)
        @id(3);

      headers.ipv6.isValid() : optional
        @name("is_ipv6")
        @sai_field(SAI_ACL_TABLE_ATTR_FIELD_ACL_IP_TYPE/IPV6ANY)
        @id(4);

      headers.ipv4.dst_addr : ternary
        @name("dst_ip")
        @sai_field(SAI_ACL_TABLE_ATTR_FIELD_DST_IP)
        @format(IPV4_ADDRESS)
        @id(10);

      headers.ipv6.dst_addr[127:64] : ternary
        @name("dst_ipv6")
        @composite_field(
            @sai_field(SAI_ACL_TABLE_ATTR_FIELD_DST_IPV6_WORD3),
            @sai_field(SAI_ACL_TABLE_ATTR_FIELD_DST_IPV6_WORD2))
        @format(IPV6_ADDRESS)
        @id(5);

      local_metadata.vrf_id : optional
        @id(8) @name("vrf_id")
        @sai_field(SAI_ACL_TABLE_ATTR_FIELD_VRF_ID);
      local_metadata.ipmc_table_hit : optional
        @id(9) @name("ipmc_table_hit")
        @sai_field(SAI_ACL_TABLE_ATTR_FIELD_IPMC_NPU_META_DST_HIT);
    }
    actions = {
      @proto_id(4) acl_forward();
      @proto_id(1) acl_mirror();
      @proto_id(2) redirect_to_nexthop();
      @proto_id(3) redirect_to_ipmc_group();
      @defaultonly NoAction;
    }
    const default_action = NoAction;
    size = ACL_INGRESS_MIRROR_AND_REDIRECT_TABLE_MINIMUM_GUARANTEED_SIZE;
  }

  // ACL table that only drops or denies packets, and is otherwise a no-op.
  @id(ACL_INGRESS_SECURITY_TABLE_ID)
  @sai_acl(INGRESS)
  @sai_acl_priority(20)
  @p4runtime_role(P4RUNTIME_ROLE_SDN_CONTROLLER)
  @entry_restriction("
    // Forbid using ether_type for IP packets (by convention, use is_ip* instead).
    ether_type != 0x0800 && ether_type != 0x86dd;
#if defined(SAI_INSTANTIATION_MIDDLEBLOCK)
    // Only allow IP field matches for IP packets.
    dst_ip::mask != 0 -> is_ipv4 == 1;
    src_ip::mask != 0 -> is_ipv4 == 1;
    src_ipv6::mask != 0 -> is_ipv6 == 1;
#endif
  // TODO: This comment is required for the preprocessor to not
  // spit out nonsense.
#if defined(SAI_INSTANTIATION_TOR)
    dscp::mask != 0 -> (is_ip == 1 || is_ipv4 == 1 || is_ipv6 == 1);
    ip_protocol::mask != 0 -> (is_ip == 1 || is_ipv4 == 1 || is_ipv6 == 1);
    // Only allow l4_dst_port and l4_src_port matches for TCP/UDP packets.
    l4_src_port::mask != 0 -> (ip_protocol == 6 || ip_protocol == 17);
    l4_dst_port::mask != 0 -> (ip_protocol == 6 || ip_protocol == 17);
#endif
    // Forbid illegal combinations of IP_TYPE fields.
    is_ip::mask != 0 -> (is_ipv4::mask == 0 && is_ipv6::mask == 0);
    is_ipv4::mask != 0 -> (is_ip::mask == 0 && is_ipv6::mask == 0);
    is_ipv6::mask != 0 -> (is_ip::mask == 0 && is_ipv4::mask == 0);
    // Forbid unsupported combinations of IP_TYPE fields.
    is_ipv4::mask != 0 -> (is_ipv4 == 1);
    is_ipv6::mask != 0 -> (is_ipv6 == 1);
  ")
  table acl_ingress_security_table {
    key = {
      headers.ipv4.isValid() || headers.ipv6.isValid() : optional
          @id(1) @name("is_ip")
          @sai_field(SAI_ACL_TABLE_ATTR_FIELD_ACL_IP_TYPE/IP);
      headers.ipv4.isValid() : optional
          @id(2) @name("is_ipv4")
          @sai_field(SAI_ACL_TABLE_ATTR_FIELD_ACL_IP_TYPE/IPV4ANY);
      headers.ipv6.isValid() : optional
          @id(3) @name("is_ipv6")
          @sai_field(SAI_ACL_TABLE_ATTR_FIELD_ACL_IP_TYPE/IPV6ANY);
      headers.ethernet.ether_type : ternary
          @id(4) @name("ether_type")
          @sai_field(SAI_ACL_TABLE_ATTR_FIELD_ETHER_TYPE);
#if defined(SAI_INSTANTIATION_MIDDLEBLOCK)
      headers.ipv4.src_addr : ternary
          @id(5) @name("src_ip")
          @sai_field(SAI_ACL_TABLE_ATTR_FIELD_SRC_IP) @format(IPV4_ADDRESS);
      headers.ipv4.dst_addr : ternary
          @id(6) @name("dst_ip")
          @sai_field(SAI_ACL_TABLE_ATTR_FIELD_DST_IP) @format(IPV4_ADDRESS);
      headers.ipv6.src_addr[127:64] : ternary
          @id(7) @name("src_ipv6")
          @composite_field(
              @sai_field(SAI_ACL_TABLE_ATTR_FIELD_SRC_IPV6_WORD3),
              @sai_field(SAI_ACL_TABLE_ATTR_FIELD_SRC_IPV6_WORD2)
          ) @format(IPV6_ADDRESS);
#endif
#if defined(SAI_INSTANTIATION_TOR)
      dscp : ternary
          @id(8) @name("dscp")
          @sai_field(SAI_ACL_TABLE_ATTR_FIELD_DSCP);
      ip_protocol : ternary
          @id(9) @name("ip_protocol")
          @sai_field(SAI_ACL_TABLE_ATTR_FIELD_IP_PROTOCOL);
      local_metadata.l4_src_port : ternary
          @id(10) @name("l4_src_port")
          @sai_field(SAI_ACL_TABLE_ATTR_FIELD_L4_SRC_PORT);
      local_metadata.l4_dst_port : ternary
          @id(11) @name("l4_dst_port")
          @sai_field(SAI_ACL_TABLE_ATTR_FIELD_L4_DST_PORT);
      local_metadata.route_metadata : ternary
          @id(12) @name("route_metadata")
          @sai_field(SAI_ACL_TABLE_ATTR_FIELD_ROUTE_DST_USER_META);
      local_metadata.acl_metadata : ternary
          @id(13) @name("acl_metadata")
          @sai_field(SAI_ACL_TABLE_ATTR_FIELD_ACL_USER_META);
#endif
    }
    actions = {
      @proto_id(1) acl_forward();
      @proto_id(2) acl_drop(local_metadata);
      @proto_id(3) acl_deny();
      @defaultonly NoAction;
    }
    const default_action = NoAction;
    counters = acl_ingress_security_counter;
    size = ACL_INGRESS_TABLE_MINIMUM_GUARANTEED_SIZE;
  }

  apply {
    if (headers.ipv4.isValid()) {
      ttl = headers.ipv4.ttl;
      dscp = headers.ipv4.dscp;
      ecn = headers.ipv4.ecn;
      ip_protocol = headers.ipv4.protocol;
    } else if (headers.ipv6.isValid()) {
      ttl = headers.ipv6.hop_limit;
      dscp = headers.ipv6.dscp;
      ecn = headers.ipv6.ecn;
      ip_protocol = headers.ipv6.next_header;
    }

#if defined(SAI_INSTANTIATION_MIDDLEBLOCK)
    acl_ingress_table.apply();
    acl_ingress_mirror_and_redirect_table.apply();
    acl_ingress_security_table.apply();
#elif defined(SAI_INSTANTIATION_FABRIC_BORDER_ROUTER)
    acl_ingress_table.apply();
    acl_ingress_counting_table.apply();
    acl_ingress_qos_table.apply();
#elif defined(SAI_INSTANTIATION_TOR)
    // These tables are currently order agnostic, but we should be careful to
    // ensure that the ordering is correct if we add new actions or model
    // additional parts of SAI in the future.
    acl_ingress_table.apply();
    acl_ingress_qos_table.apply();
    acl_ingress_mirror_and_redirect_table.apply();
#endif

    if (cancel_copy) {
      local_metadata.marked_to_copy = false;
    }
  }
}  // control ACL_INGRESS

#endif  // SAI_ACL_INGRESS_P4_<|MERGE_RESOLUTION|>--- conflicted
+++ resolved
@@ -373,11 +373,7 @@
       headers.icmp.type : ternary
           @id(14) @name("icmp_type")
           @sai_field(SAI_ACL_TABLE_ATTR_FIELD_ICMP_TYPE);
-<<<<<<< HEAD
       local_metadata.route_metadata : ternary
-=======
-      local_metadata.route_metadata : optional
->>>>>>> b1edd042
           @id(15) @name("route_metadata")
           @sai_field(SAI_ACL_TABLE_ATTR_FIELD_ROUTE_DST_USER_META);
 #endif
@@ -478,10 +474,7 @@
   ")
   action redirect_to_ipmc_group(
     @sai_action_param(SAI_ACL_ENTRY_ATTR_ACTION_REDIRECT)
-<<<<<<< HEAD
     @sai_action_param_object_type(SAI_OBJECT_TYPE_IPMC_GROUP)
-=======
->>>>>>> b1edd042
     @refers_to(builtin::multicast_group_table, multicast_group_id)
     multicast_group_id_t multicast_group_id) {
     standard_metadata.mcast_grp = multicast_group_id;
