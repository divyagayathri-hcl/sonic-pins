// Copyright 2024 Google LLC
//
// Licensed under the Apache License, Version 2.0 (the "License");
// you may not use this file except in compliance with the License.
// You may obtain a copy of the License at
//
//      http://www.apache.org/licenses/LICENSE-2.0
//
// Unless required by applicable law or agreed to in writing, software
// distributed under the License is distributed on an "AS IS" BASIS,
// WITHOUT WARRANTIES OR CONDITIONS OF ANY KIND, either express or implied.
// See the License for the specific language governing permissions and
// limitations under the License.

#include <vector>

#include "absl/container/flat_hash_map.h"
#include "absl/log/check.h"
#include "absl/status/status.h"
#include "absl/status/statusor.h"
#include "absl/strings/string_view.h"
#include "gmock/gmock.h"
#include "gtest/gtest.h"
#include "gutil/status.h"
#include "gutil/testing.h"
#include "p4/v1/p4runtime.pb.h"
#include "p4_pdpi/ir.pb.h"
#include "p4_pdpi/p4_runtime_session_extras.h"
#include "p4_pdpi/packetlib/packetlib.h"
#include "p4_pdpi/packetlib/packetlib.pb.h"
#include "p4_pdpi/packetlib/packetlib_matchers.h"
#include "platforms/networking/p4/p4_infra/bmv2/bmv2.h"
#include "sai_p4/instantiations/google/instantiations.h"
#include "sai_p4/instantiations/google/sai_p4info.h"
#include "sai_p4/instantiations/google/test_tools/set_up_bmv2.h"
#include "sai_p4/instantiations/google/test_tools/test_entries.h"

namespace pins {
namespace {

using ::orion::p4::test::Bmv2;
using ::packetlib::HasHeaderCase;
using ::testing::_;
using ::testing::ElementsAre;
using ::testing::Eq;
using ::testing::IsEmpty;
using ::testing::Pair;

using PacketsByPort = absl::flat_hash_map<int, packetlib::Packets>;
using VlanTest = testing::TestWithParam<sai::Instantiation>;

constexpr int kIngressPort = 42;
constexpr int kEgressPort = 1;
constexpr absl::string_view kEgressPortProto = "\001";

void PreparePacketOrDie(packetlib::Packet& packet) {
  CHECK_OK(packetlib::PadPacketToMinimumSize(packet).status());  // Crash OK.
  CHECK_OK(
      packetlib::UpdateMissingComputedFields(packet).status());  // Crash OK.
}

packetlib::Packet GetIpv4PacketOrDie() {
  auto packet = gutil::ParseProtoOrDie<packetlib::Packet>(R"pb(
    headers {
      ethernet_header {
        ethernet_destination: "02:03:04:05:06:07"
        ethernet_source: "00:01:02:03:04:05"
        ethertype: "0x0800"  # IPv4
      }
    }
    headers {
      ipv4_header {
        version: "0x4"
        ihl: "0x5"
        dscp: "0x1c"
        ecn: "0x0"
        identification: "0x0000"
        flags: "0x0"
        fragment_offset: "0x0000"
        ttl: "0x20"
        protocol: "0xfe"
        ipv4_source: "192.168.100.2"
        ipv4_destination: "192.168.100.1"
      }
    }
    payload: "Untagged IPv4 packet."
  )pb");
  PreparePacketOrDie(packet);
  return packet;
}

packetlib::Packet GetVlanIpv4PacketOrDie(absl::string_view vid_hexstr) {
  auto packet = gutil::ParseProtoOrDie<packetlib::Packet>(R"pb(
    headers {
      ethernet_header {
        ethernet_destination: "02:03:04:05:06:07"
        ethernet_source: "00:01:02:03:04:05"
        ethertype: "0x8100"  # VLAN
      }
    }
    headers {
      vlan_header {
        priority_code_point: "0x0",
        drop_eligible_indicator: "0x0",
        vlan_identifier: "0x0",
        ethertype: "0x0800"  # IPv4
      }
    }
    headers {
      ipv4_header {
        version: "0x4"
        ihl: "0x5"
        dscp: "0x1c"
        ecn: "0x0"
        identification: "0x0000"
        flags: "0x0"
        fragment_offset: "0x0000"
        ttl: "0x20"
        protocol: "0xfe"
        ipv4_source: "192.168.100.2"
        ipv4_destination: "192.168.100.1"
      }
    }
    payload: "VLAN tagged IPv4 packet."
  )pb");
  packet.mutable_headers()
      ->Mutable(1)
      ->mutable_vlan_header()
      ->set_vlan_identifier(vid_hexstr);
  PreparePacketOrDie(packet);
  return packet;
}

absl::Status InstallEntries(Bmv2& bmv2, const pdpi::IrP4Info& ir_p4info,
                            const sai::EntryBuilder& entry_builder) {
  ASSIGN_OR_RETURN(std::vector<p4::v1::Entity> pi_entities,
                   entry_builder.LogPdEntries().GetDedupedPiEntities(
                       ir_p4info, /*allow_unsupported=*/true));
  return pdpi::InstallPiEntities(bmv2.P4RuntimeSession(), pi_entities);
}

TEST_P(VlanTest, VlanPacketWithNonReservedVidGetsDroppedByDefault) {
  const sai::Instantiation kInstantiation = GetParam();
  const pdpi::IrP4Info kIrP4Info = sai::GetIrP4Info(kInstantiation);
  ASSERT_OK_AND_ASSIGN(Bmv2 bmv2, sai::SetUpBmv2ForSaiP4(kInstantiation));

  // Install entries to forward all IP packets.
  ASSERT_OK(InstallEntries(
      bmv2, kIrP4Info,
<<<<<<< HEAD
      sai::EntryBuilder().AddEntriesForwardingIpPacketsToGivenPort(
          kEgressPortProto)));
=======
      sai::EntryBuilder()
          .AddEntriesForwardingIpPacketsToGivenPort(kEgressPortProto)
          .GetDedupedEntries()));
>>>>>>> 0c4bcd0c

  // Inject VLAN tagged IPv4 test packet.
  ASSERT_OK_AND_ASSIGN(
      PacketsByPort output_by_port,
      bmv2.SendPacket(kIngressPort, GetVlanIpv4PacketOrDie(
                                        /*vid_hexstr=*/"0x002")));

  // The packet must be dropped.
  ASSERT_THAT(output_by_port, IsEmpty());
}

TEST_P(VlanTest, VlanPacketWithVid4095GetsForwardedWithoutVlanTagByDefault) {
  const sai::Instantiation kInstantiation = GetParam();
  const pdpi::IrP4Info kIrP4Info = sai::GetIrP4Info(kInstantiation);
  ASSERT_OK_AND_ASSIGN(Bmv2 bmv2, sai::SetUpBmv2ForSaiP4(kInstantiation));

  // Install entries to forward all IP packets.
  ASSERT_OK(InstallEntries(
      bmv2, kIrP4Info,
<<<<<<< HEAD
      sai::EntryBuilder().AddEntriesForwardingIpPacketsToGivenPort(
          kEgressPortProto)));
=======
      sai::EntryBuilder()
          .AddEntriesForwardingIpPacketsToGivenPort(kEgressPortProto)
          .GetDedupedEntries()));
>>>>>>> 0c4bcd0c

  // Inject VLAN tagged IPv4 test packet.
  ASSERT_OK_AND_ASSIGN(
      PacketsByPort output_by_port,
      bmv2.SendPacket(kIngressPort, GetVlanIpv4PacketOrDie(
                                        /*vid_hexstr=*/"0xFFF")));

  // The packet must be forwarded with no VLAN tag.
  ASSERT_EQ(output_by_port.size(), 1);
  ASSERT_THAT(output_by_port.at(kEgressPort).packets().at(0).headers(),
              ElementsAre(HasHeaderCase(packetlib::Header::kEthernetHeader),
                          HasHeaderCase(packetlib::Header::kIpv4Header)));
}

TEST_P(VlanTest, NonVlanPacketGetsForwardedByDefault) {
  const sai::Instantiation kInstantiation = GetParam();
  const pdpi::IrP4Info kIrP4Info = sai::GetIrP4Info(kInstantiation);
  ASSERT_OK_AND_ASSIGN(Bmv2 bmv2, sai::SetUpBmv2ForSaiP4(kInstantiation));

  // Install entries to forward all IP packets.
  ASSERT_OK(InstallEntries(
      bmv2, kIrP4Info,
<<<<<<< HEAD
      sai::EntryBuilder().AddEntriesForwardingIpPacketsToGivenPort(
          kEgressPortProto)));
=======
      sai::EntryBuilder()
          .AddEntriesForwardingIpPacketsToGivenPort(kEgressPortProto)
          .GetDedupedEntries()));
>>>>>>> 0c4bcd0c

  // Inject IPv4 test packet.
  ASSERT_OK_AND_ASSIGN(PacketsByPort output_by_port,
                       bmv2.SendPacket(kIngressPort, GetIpv4PacketOrDie()));

  // The packet must be forwarded with no VLAN tag.
  ASSERT_EQ(output_by_port.size(), 1);
  ASSERT_THAT(output_by_port.at(kEgressPort).packets().at(0).headers(),
              ElementsAre(HasHeaderCase(packetlib::Header::kEthernetHeader),
                          HasHeaderCase(packetlib::Header::kIpv4Header)));
}

TEST_P(VlanTest,
       VlanPacketWithNonReservedVidGetsForwardedWhenVlanChecksDisabled) {
  const sai::Instantiation kInstantiation = GetParam();
  const pdpi::IrP4Info kIrP4Info = sai::GetIrP4Info(kInstantiation);
  ASSERT_OK_AND_ASSIGN(Bmv2 bmv2, sai::SetUpBmv2ForSaiP4(kInstantiation));

  // Install entries to disable vlan checks and forward all IP packets.
  ASSERT_OK(InstallEntries(
      bmv2, kIrP4Info,
      sai::EntryBuilder()
          .AddEntriesForwardingIpPacketsToGivenPort(kEgressPortProto)
          .AddDisableVlanChecksEntry()));

  // Inject VLAN tagged IPv4 test packet.
  ASSERT_OK_AND_ASSIGN(
      PacketsByPort output_by_port,
      bmv2.SendPacket(kIngressPort, GetVlanIpv4PacketOrDie(
                                        /*vid_hexstr=*/"0x002")));

  // The packet must be forwarded.
  ASSERT_EQ(output_by_port.size(), 1);
  // TODO: Add the check when the logic is implemented.
  // // The VLAN header must be removed because default entries rewrite VLAN
  // // to 4095.
  // ASSERT_THAT(output_by_port.at(kEgressPort).packets().at(0).headers(),
  //             ElementsAre(HasHeaderCase(packetlib::Header::kEthernetHeader),
  //                         HasHeaderCase(packetlib::Header::kIpv4Header)));
}

TEST_P(VlanTest, NonVlanPacketGetsForwardedWhenVlanChecksDisabled) {
  const sai::Instantiation kInstantiation = GetParam();
  const pdpi::IrP4Info kIrP4Info = sai::GetIrP4Info(kInstantiation);
  ASSERT_OK_AND_ASSIGN(Bmv2 bmv2, sai::SetUpBmv2ForSaiP4(kInstantiation));

  // Install entries to disable vlan checks and forward all IP packets.
  ASSERT_OK(InstallEntries(
      bmv2, kIrP4Info,
      sai::EntryBuilder()
          .AddEntriesForwardingIpPacketsToGivenPort(kEgressPortProto)
          .AddDisableVlanChecksEntry()));

  // Inject IPv4 test packet.
  ASSERT_OK_AND_ASSIGN(PacketsByPort output_by_port,
                       bmv2.SendPacket(kIngressPort, GetIpv4PacketOrDie()));

  // The packet must be forwarded with no VLAN tag.
  ASSERT_EQ(output_by_port.size(), 1);
  ASSERT_THAT(output_by_port.at(kEgressPort).packets().at(0).headers(),
              ElementsAre(HasHeaderCase(packetlib::Header::kEthernetHeader),
                          HasHeaderCase(packetlib::Header::kIpv4Header)));
}

absl::Status InstallEntriesOnlyForwardingPacketsMatchingVlanIdInAclPreIngress(
    Bmv2& bmv2, const pdpi::IrP4Info& ir_p4info,
    absl::string_view vlan_id_hexstr, absl::string_view egress_port) {
<<<<<<< HEAD
  return InstallEntries(
      bmv2, ir_p4info,
      sai::EntryBuilder()
          .AddDisableVlanChecksEntry()
          .AddEntrySettingVrfBasedOnVlanId(vlan_id_hexstr, "vrf-forward")
          .AddEntryAdmittingAllPacketsToL3()
          .AddDefaultRouteForwardingAllPacketsToGivenPort(
              egress_port, sai::IpVersion::kIpv4, "vrf-forward"));
}

absl::Status InstallEntriesForwardingAndRewritingVlanInRifTable(
    Bmv2& bmv2, const pdpi::IrP4Info& ir_p4info,
    absl::string_view vlan_id_hexstr, absl::string_view egress_port,
    bool disable_vlan_checks) {
  RETURN_IF_ERROR(
      InstallEntries(bmv2, ir_p4info,
                     sai::EntryBuilder()
                         .AddEntrySettingVrfForAllPackets("vrf-forward")
                         .AddEntryAdmittingAllPacketsToL3()
                         .AddDefaultRouteForwardingAllPacketsToGivenPort(
                             egress_port, sai::IpVersion::kIpv4, "vrf-forward",
                             /*vlan_hexstr=*/vlan_id_hexstr)));
  if (disable_vlan_checks) {
    return InstallEntries(bmv2, ir_p4info,
                          sai::EntryBuilder().AddDisableVlanChecksEntry());
  }
  return absl::OkStatus();
}

TEST(VlanTest,
     SettingNonReservedVidInRifWithoutVlanChecksResultsInPacketWithThatId) {
  const sai::Instantiation kInstantiation = sai::Instantiation::kExperimentalTor;
  const pdpi::IrP4Info kIrP4Info = sai::GetIrP4Info(kInstantiation);
  ASSERT_OK_AND_ASSIGN(Bmv2 bmv2, sai::SetUpBmv2ForSaiP4(kInstantiation));

  constexpr absl::string_view kEgressVlan = "0x003";
  ASSERT_OK(InstallEntriesForwardingAndRewritingVlanInRifTable(
      bmv2, kIrP4Info, kEgressVlan, kEgressPortProto,
      /*disable_vlan_checks=*/true));

  {
    // Inject packet without a VLAN tag.
    ASSERT_OK_AND_ASSIGN(PacketsByPort output_by_port,
                         bmv2.SendPacket(kIngressPort, GetIpv4PacketOrDie()));
    // The packet must be forwarded with VLAN kEgressVlan.
    ASSERT_THAT(output_by_port, ElementsAre(Pair(kEgressPort, _)));
    ASSERT_THAT(output_by_port.at(kEgressPort)
                    .packets()
                    .at(0)
                    .headers()
                    .at(1)
                    .vlan_header()
                    .vlan_identifier(),
                Eq(kEgressVlan));
  }
  {
    // Inject VLAN packet with VLAN 0x00b.
    ASSERT_OK_AND_ASSIGN(
        PacketsByPort output_by_port,
        bmv2.SendPacket(kIngressPort, GetVlanIpv4PacketOrDie(
                                          /*vid_hexstr=*/"0x00b")));
    // The packet must be forwarded with VLAN kEgressVlan.
    ASSERT_THAT(output_by_port, ElementsAre(Pair(kEgressPort, _)));
    ASSERT_THAT(output_by_port.at(kEgressPort)
                    .packets()
                    .at(0)
                    .headers()
                    .at(1)
                    .vlan_header()
                    .vlan_identifier(),
                Eq(kEgressVlan));
  }
  {
    // Inject VLAN packet with VLAN 0xfff.
    ASSERT_OK_AND_ASSIGN(
        PacketsByPort output_by_port,
        bmv2.SendPacket(kIngressPort, GetVlanIpv4PacketOrDie(
                                          /*vid_hexstr=*/"0xfff")));
    // The packet must be forwarded with VLAN kEgressVlan.
    ASSERT_THAT(output_by_port, ElementsAre(Pair(kEgressPort, _)));
    ASSERT_THAT(output_by_port.at(kEgressPort)
                    .packets()
                    .at(0)
                    .headers()
                    .at(1)
                    .vlan_header()
                    .vlan_identifier(),
                Eq(kEgressVlan));
  }
}

TEST(VlanTest, SettingNonReservedVidInRifWithVlanChecksResultsInDrop) {
  const sai::Instantiation kInstantiation = sai::Instantiation::kExperimentalTor;
  const pdpi::IrP4Info kIrP4Info = sai::GetIrP4Info(kInstantiation);
  ASSERT_OK_AND_ASSIGN(Bmv2 bmv2, sai::SetUpBmv2ForSaiP4(kInstantiation));

  constexpr absl::string_view kEgressVlan = "0x003";
  ASSERT_OK(InstallEntriesForwardingAndRewritingVlanInRifTable(
      bmv2, kIrP4Info, kEgressVlan, kEgressPortProto,
      /*disable_vlan_checks=*/false));

  {
    // Inject packet without a VLAN tag.
    ASSERT_OK_AND_ASSIGN(PacketsByPort output_by_port,
                         bmv2.SendPacket(kIngressPort, GetIpv4PacketOrDie()));
    // The packet must be dropped.
    ASSERT_THAT(output_by_port, IsEmpty());
  }
  {
    // Inject VLAN packet with VLAN 0x00b.
    ASSERT_OK_AND_ASSIGN(
        PacketsByPort output_by_port,
        bmv2.SendPacket(kIngressPort, GetVlanIpv4PacketOrDie(
                                          /*vid_hexstr=*/"0x00b")));
    // The packet must be dropped.
    ASSERT_THAT(output_by_port, IsEmpty());
  }
  {
    // Inject VLAN packet with VLAN 0xfff.
    ASSERT_OK_AND_ASSIGN(
        PacketsByPort output_by_port,
        bmv2.SendPacket(kIngressPort, GetVlanIpv4PacketOrDie(
                                          /*vid_hexstr=*/"0xfff")));
    // The packet must be dropped.
    ASSERT_THAT(output_by_port, IsEmpty());
  }
}

TEST(VlanTest, SettingVid4095InRifResultsOutputPacketWithNoVlanTag) {
  const sai::Instantiation kInstantiation = sai::Instantiation::kExperimentalTor;
  const pdpi::IrP4Info kIrP4Info = sai::GetIrP4Info(kInstantiation);
  ASSERT_OK_AND_ASSIGN(Bmv2 bmv2, sai::SetUpBmv2ForSaiP4(kInstantiation));

  constexpr absl::string_view kEgressVlan = "0xfff";
  ASSERT_OK(InstallEntriesForwardingAndRewritingVlanInRifTable(
      bmv2, kIrP4Info, kEgressVlan, kEgressPortProto,
      /*disable_vlan_checks=*/true));

  {
    // Inject packet without a VLAN tag.
    ASSERT_OK_AND_ASSIGN(PacketsByPort output_by_port,
                         bmv2.SendPacket(kIngressPort, GetIpv4PacketOrDie()));
    // The packet must be forwarded with no VLAN tag.
    ASSERT_EQ(output_by_port.size(), 1);
    ASSERT_THAT(output_by_port.at(kEgressPort).packets().at(0).headers(),
                ElementsAre(HasHeaderCase(packetlib::Header::kEthernetHeader),
                            HasHeaderCase(packetlib::Header::kIpv4Header)));
  }
  {
    // Inject VLAN packet with VLAN 0x00b.
    ASSERT_OK_AND_ASSIGN(
        PacketsByPort output_by_port,
        bmv2.SendPacket(kIngressPort, GetVlanIpv4PacketOrDie(
                                          /*vid_hexstr=*/"0x00b")));
    // The packet must be forwarded with no VLAN tag.
    ASSERT_EQ(output_by_port.size(), 1);
    ASSERT_THAT(output_by_port.at(kEgressPort).packets().at(0).headers(),
                ElementsAre(HasHeaderCase(packetlib::Header::kEthernetHeader),
                            HasHeaderCase(packetlib::Header::kIpv4Header)));
  }
  {
    // Inject VLAN packet with VLAN 0xfff.
    ASSERT_OK_AND_ASSIGN(
        PacketsByPort output_by_port,
        bmv2.SendPacket(kIngressPort, GetVlanIpv4PacketOrDie(
                                          /*vid_hexstr=*/"0xfff")));
    // The packet must be forwarded with no VLAN tag.
    ASSERT_EQ(output_by_port.size(), 1);
    ASSERT_THAT(output_by_port.at(kEgressPort).packets().at(0).headers(),
                ElementsAre(HasHeaderCase(packetlib::Header::kEthernetHeader),
                            HasHeaderCase(packetlib::Header::kIpv4Header)));
  }
=======
  return sai::EntryBuilder()
      .AddDisableVlanChecksEntry()
      .AddEntrySettingVrfBasedOnVlanId(vlan_id_hexstr, "vrf-forward")
      .AddEntryAdmittingAllPacketsToL3()
      .AddDefaultRouteForwardingAllPacketsToGivenPort(
          egress_port, sai::IpVersion::kIpv4, "vrf-forward")
      .GetDedupedEntries();
>>>>>>> 0c4bcd0c
}

sai::TableEntries EntriesForwardingAndRewritingVlanInRifTable(
    absl::string_view vlan_id_hexstr, absl::string_view egress_port,
    bool disable_vlan_checks) {
  sai::TableEntries entries =
      sai::EntryBuilder()
          .AddEntrySettingVrfForAllPackets("vrf-forward")
          .AddEntryAdmittingAllPacketsToL3()
          .AddDefaultRouteForwardingAllPacketsToGivenPort(
              egress_port, sai::IpVersion::kIpv4, "vrf-forward",
              /*vlan_hexstr=*/vlan_id_hexstr)
          .GetDedupedEntries();
  if (disable_vlan_checks) {
    *entries.add_entries() = sai::EntryBuilder()
                                 .AddDisableVlanChecksEntry()
                                 .GetDedupedEntries()
                                 .entries()[0];
  }
  return entries;
}

TEST(VlanTest,
     SettingNonReservedVidInRifWithoutVlanChecksResultsInPacketWithThatId) {
  const sai::Instantiation kInstantiation = sai::Instantiation::kExperimentalTor;
  const pdpi::IrP4Info kIrP4Info = sai::GetIrP4Info(kInstantiation);
  ASSERT_OK_AND_ASSIGN(Bmv2 bmv2, sai::SetUpBmv2ForSaiP4(kInstantiation));

  constexpr absl::string_view kEgressVlan = "0x003";
  ASSERT_OK(InstallEntries(
      bmv2, kIrP4Info,
      EntriesForwardingAndRewritingVlanInRifTable(
          kEgressVlan, kEgressPortProto, /*disable_vlan_checks=*/true)));
  {
    // Inject packet without a VLAN tag.
    ASSERT_OK_AND_ASSIGN(PacketsByPort output_by_port,
                         bmv2.SendPacket(kIngressPort, GetIpv4PacketOrDie()));
    // The packet must be forwarded with VLAN kEgressVlan.
    ASSERT_THAT(output_by_port, ElementsAre(Pair(kEgressPort, _)));
    ASSERT_THAT(output_by_port.at(kEgressPort)
                    .packets()
                    .at(0)
                    .headers()
                    .at(1)
                    .vlan_header()
                    .vlan_identifier(),
                Eq(kEgressVlan));
  }
  {
    // Inject VLAN packet with VLAN 0x00b.
    ASSERT_OK_AND_ASSIGN(
        PacketsByPort output_by_port,
        bmv2.SendPacket(kIngressPort, GetVlanIpv4PacketOrDie(
                                          /*vid_hexstr=*/"0x00b")));
    // The packet must be forwarded with VLAN kEgressVlan.
    ASSERT_THAT(output_by_port, ElementsAre(Pair(kEgressPort, _)));
    ASSERT_THAT(output_by_port.at(kEgressPort)
                    .packets()
                    .at(0)
                    .headers()
                    .at(1)
                    .vlan_header()
                    .vlan_identifier(),
                Eq(kEgressVlan));
  }
  {
    // Inject VLAN packet with VLAN 0xfff.
    ASSERT_OK_AND_ASSIGN(
        PacketsByPort output_by_port,
        bmv2.SendPacket(kIngressPort, GetVlanIpv4PacketOrDie(
                                          /*vid_hexstr=*/"0xfff")));
    // The packet must be forwarded with VLAN kEgressVlan.
    ASSERT_THAT(output_by_port, ElementsAre(Pair(kEgressPort, _)));
    ASSERT_THAT(output_by_port.at(kEgressPort)
                    .packets()
                    .at(0)
                    .headers()
                    .at(1)
                    .vlan_header()
                    .vlan_identifier(),
                Eq(kEgressVlan));
  }
}

TEST(VlanTest, SettingNonReservedVidInRifWithVlanChecksResultsInDrop) {
  const sai::Instantiation kInstantiation = sai::Instantiation::kExperimentalTor;
  const pdpi::IrP4Info kIrP4Info = sai::GetIrP4Info(kInstantiation);
  ASSERT_OK_AND_ASSIGN(Bmv2 bmv2, sai::SetUpBmv2ForSaiP4(kInstantiation));

  constexpr absl::string_view kEgressVlan = "0x003";
  ASSERT_OK(InstallEntries(
      bmv2, kIrP4Info,
      EntriesForwardingAndRewritingVlanInRifTable(
          kEgressVlan, kEgressPortProto, /*disable_vlan_checks=*/false)));
  {
    // Inject packet without a VLAN tag.
    ASSERT_OK_AND_ASSIGN(PacketsByPort output_by_port,
                         bmv2.SendPacket(kIngressPort, GetIpv4PacketOrDie()));
    // The packet must be dropped.
    ASSERT_THAT(output_by_port, IsEmpty());
  }
  {
    // Inject VLAN packet with VLAN 0x00b.
    ASSERT_OK_AND_ASSIGN(
        PacketsByPort output_by_port,
        bmv2.SendPacket(kIngressPort, GetVlanIpv4PacketOrDie(
                                          /*vid_hexstr=*/"0x00b")));
    // The packet must be dropped.
    ASSERT_THAT(output_by_port, IsEmpty());
  }
  {
    // Inject VLAN packet with VLAN 0xfff.
    ASSERT_OK_AND_ASSIGN(
        PacketsByPort output_by_port,
        bmv2.SendPacket(kIngressPort, GetVlanIpv4PacketOrDie(
                                          /*vid_hexstr=*/"0xfff")));
    // The packet must be dropped.
    ASSERT_THAT(output_by_port, IsEmpty());
  }
}

TEST(VlanTest, SettingVid4095InRifResultsOutputPacketWithNoVlanTag) {
  const sai::Instantiation kInstantiation = sai::Instantiation::kExperimentalTor;
  const pdpi::IrP4Info kIrP4Info = sai::GetIrP4Info(kInstantiation);
  ASSERT_OK_AND_ASSIGN(Bmv2 bmv2, sai::SetUpBmv2ForSaiP4(kInstantiation));

  constexpr absl::string_view kEgressVlan = "0xfff";
  ASSERT_OK(InstallEntries(
      bmv2, kIrP4Info,
      EntriesForwardingAndRewritingVlanInRifTable(
          kEgressVlan, kEgressPortProto, /*disable_vlan_checks=*/true)));
  {
    // Inject packet without a VLAN tag.
    ASSERT_OK_AND_ASSIGN(PacketsByPort output_by_port,
                         bmv2.SendPacket(kIngressPort, GetIpv4PacketOrDie()));
    // The packet must be forwarded with no VLAN tag.
    ASSERT_EQ(output_by_port.size(), 1);
    ASSERT_THAT(output_by_port.at(kEgressPort).packets().at(0).headers(),
                ElementsAre(HasHeaderCase(packetlib::Header::kEthernetHeader),
                            HasHeaderCase(packetlib::Header::kIpv4Header)));
  }
  {
    // Inject VLAN packet with VLAN 0x00b.
    ASSERT_OK_AND_ASSIGN(
        PacketsByPort output_by_port,
        bmv2.SendPacket(kIngressPort, GetVlanIpv4PacketOrDie(
                                          /*vid_hexstr=*/"0x00b")));
    // The packet must be forwarded with no VLAN tag.
    ASSERT_EQ(output_by_port.size(), 1);
    ASSERT_THAT(output_by_port.at(kEgressPort).packets().at(0).headers(),
                ElementsAre(HasHeaderCase(packetlib::Header::kEthernetHeader),
                            HasHeaderCase(packetlib::Header::kIpv4Header)));
  }
  {
    // Inject VLAN packet with VLAN 0xfff.
    ASSERT_OK_AND_ASSIGN(
        PacketsByPort output_by_port,
        bmv2.SendPacket(kIngressPort, GetVlanIpv4PacketOrDie(
                                          /*vid_hexstr=*/"0xfff")));
    // The packet must be forwarded with no VLAN tag.
    ASSERT_EQ(output_by_port.size(), 1);
    ASSERT_THAT(output_by_port.at(kEgressPort).packets().at(0).headers(),
                ElementsAre(HasHeaderCase(packetlib::Header::kEthernetHeader),
                            HasHeaderCase(packetlib::Header::kIpv4Header)));
  }
}

INSTANTIATE_TEST_SUITE_P(
    VlanTest, VlanTest, testing::ValuesIn(sai::AllSaiInstantiations()),
    [&](const testing::TestParamInfo<sai::Instantiation>& info) {
      return InstantiationToString(info.param);
    });

}  // namespace
}  // namespace pins<|MERGE_RESOLUTION|>--- conflicted
+++ resolved
@@ -147,14 +147,8 @@
   // Install entries to forward all IP packets.
   ASSERT_OK(InstallEntries(
       bmv2, kIrP4Info,
-<<<<<<< HEAD
       sai::EntryBuilder().AddEntriesForwardingIpPacketsToGivenPort(
           kEgressPortProto)));
-=======
-      sai::EntryBuilder()
-          .AddEntriesForwardingIpPacketsToGivenPort(kEgressPortProto)
-          .GetDedupedEntries()));
->>>>>>> 0c4bcd0c
 
   // Inject VLAN tagged IPv4 test packet.
   ASSERT_OK_AND_ASSIGN(
@@ -174,14 +168,8 @@
   // Install entries to forward all IP packets.
   ASSERT_OK(InstallEntries(
       bmv2, kIrP4Info,
-<<<<<<< HEAD
       sai::EntryBuilder().AddEntriesForwardingIpPacketsToGivenPort(
           kEgressPortProto)));
-=======
-      sai::EntryBuilder()
-          .AddEntriesForwardingIpPacketsToGivenPort(kEgressPortProto)
-          .GetDedupedEntries()));
->>>>>>> 0c4bcd0c
 
   // Inject VLAN tagged IPv4 test packet.
   ASSERT_OK_AND_ASSIGN(
@@ -204,14 +192,8 @@
   // Install entries to forward all IP packets.
   ASSERT_OK(InstallEntries(
       bmv2, kIrP4Info,
-<<<<<<< HEAD
       sai::EntryBuilder().AddEntriesForwardingIpPacketsToGivenPort(
           kEgressPortProto)));
-=======
-      sai::EntryBuilder()
-          .AddEntriesForwardingIpPacketsToGivenPort(kEgressPortProto)
-          .GetDedupedEntries()));
->>>>>>> 0c4bcd0c
 
   // Inject IPv4 test packet.
   ASSERT_OK_AND_ASSIGN(PacketsByPort output_by_port,
@@ -279,7 +261,6 @@
 absl::Status InstallEntriesOnlyForwardingPacketsMatchingVlanIdInAclPreIngress(
     Bmv2& bmv2, const pdpi::IrP4Info& ir_p4info,
     absl::string_view vlan_id_hexstr, absl::string_view egress_port) {
-<<<<<<< HEAD
   return InstallEntries(
       bmv2, ir_p4info,
       sai::EntryBuilder()
@@ -452,15 +433,6 @@
                 ElementsAre(HasHeaderCase(packetlib::Header::kEthernetHeader),
                             HasHeaderCase(packetlib::Header::kIpv4Header)));
   }
-=======
-  return sai::EntryBuilder()
-      .AddDisableVlanChecksEntry()
-      .AddEntrySettingVrfBasedOnVlanId(vlan_id_hexstr, "vrf-forward")
-      .AddEntryAdmittingAllPacketsToL3()
-      .AddDefaultRouteForwardingAllPacketsToGivenPort(
-          egress_port, sai::IpVersion::kIpv4, "vrf-forward")
-      .GetDedupedEntries();
->>>>>>> 0c4bcd0c
 }
 
 sai::TableEntries EntriesForwardingAndRewritingVlanInRifTable(
