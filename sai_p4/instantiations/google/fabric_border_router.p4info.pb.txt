--- conflicted
+++ resolved
@@ -135,10 +135,7 @@
     alias: "ipv6_tunnel_termination_table"
     annotations: "@unsupported"
     annotations: "@p4runtime_role(\"sdn_controller\")"
-<<<<<<< HEAD
-=======
     annotations: "@unsupported"
->>>>>>> e39edad2
   }
   match_fields {
     id: 1
@@ -1164,10 +1161,6 @@
     id: 16777238
     name: "ingress.tunnel_termination.tunnel_decap"
     alias: "tunnel_decap"
-<<<<<<< HEAD
-=======
-    annotations: "@unsupported"
->>>>>>> e39edad2
   }
 }
 actions {
