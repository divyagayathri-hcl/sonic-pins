// Tunnel termination aka decap, modeled after `saitunnel.h`,

// Copyright 2024 Google LLC
//
// Licensed under the Apache License, Version 2.0 (the "License");
// you may not use this file except in compliance with the License.
// You may obtain a copy of the License at
//
//      http://www.apache.org/licenses/LICENSE-2.0
//
// Unless required by applicable law or agreed to in writing, software
// distributed under the License is distributed on an "AS IS" BASIS,
// WITHOUT WARRANTIES OR CONDITIONS OF ANY KIND, either express or implied.
// See the License for the specific language governing permissions and
// limitations under the License.

#ifndef SAI_TUNNEL_TERMINATION_P4_
#define SAI_TUNNEL_TERMINATION_P4_

#include <v1model.p4>
#include "headers.p4"
#include "metadata.p4"
#include "ids.h"
#include "minimum_guaranteed_sizes.p4"

// Should be applied at the end of the pre-ingress stage.
control tunnel_termination(inout headers_t headers,
                                  inout local_metadata_t local_metadata) {
  bool marked_for_ip_in_ipv6_decap = false;

  @id(TUNNEL_DECAP_ACTION_ID)
<<<<<<< HEAD
  action tunnel_decap() {
    // Bmv2 does not support if statements in actions, so control metadata is
=======
  @unsupported
  action tunnel_decap() {
    // Bmv2 does not support if statements in actions, so control metadata is 
>>>>>>> e39edad2
    // set and decapping is performed post-action.
    marked_for_ip_in_ipv6_decap = true;
  }

  // Models SAI_TUNNEL_TERM_TABLE.
  // Currently, we only model IPv6 decap of IP-in-IP packets
  // TODO: Remove `@unsupported` annotation once the table is
  // supported by the switch stack.
  @unsupported
  @p4runtime_role(P4RUNTIME_ROLE_ROUTING)
  @id(IPV6_TUNNEL_TERMINATION_TABLE_ID)
  @unsupported
  table ipv6_tunnel_termination_table {
    key = {
      // Sets `SAI_TUNNEL_TERM_TABLE_ENTRY_ATTR_DST_IP[_MASK]`.
      headers.ipv6.dst_addr : ternary
        @id(1) @name("dst_ipv6") @format(IPV6_ADDRESS);
      // Sets `SAI_TUNNEL_TERM_TABLE_ENTRY_ATTR_SRC_IP[_MASK]`.
      headers.ipv6.src_addr : ternary
        @id(2) @name("src_ipv6") @format(IPV6_ADDRESS);
    }
    actions = {
      @proto_id(1) tunnel_decap;
    }
    size = IPV6_TUNNEL_TERMINATION_TABLE_MINIMUM_GUARANTEED_SIZE;
  }

  apply {
    // Currently, we only model decap of IP-in-IPv6 packets
    // (SAI_TUNNEL_TYPE_IPINIP).
    if (headers.ipv6.isValid()) {
      // IP-in-IP encapsulation: 4in6 or 6in6.
      if (headers.ipv6.next_header == IP_PROTOCOL_IPV4 ||
          headers.ipv6.next_header == IP_PROTOCOL_IPV6) {
        ipv6_tunnel_termination_table.apply();
      }
    }

    if (marked_for_ip_in_ipv6_decap) {
      // Currently, this should only ever be set for IP-in-IPv6 packets.
      // TODO: Remove guard once p4-symbolic suports assertions.
#ifndef PLATFORM_P4SYMBOLIC
      assert(headers.ipv6.isValid());
      assert((headers.inner_ipv4.isValid() && !headers.inner_ipv6.isValid()) ||
             (!headers.inner_ipv4.isValid() && headers.inner_ipv6.isValid()));
#endif

      // Decap: strip outer header and replace with inner header.
      headers.ipv6.setInvalid();
      if (headers.inner_ipv4.isValid()) {
        headers.ethernet.ether_type = ETHERTYPE_IPV4;
        // TODO: Support header assignment in
        // p4-symbolic and remove this guard.
#ifndef PLATFORM_P4SYMBOLIC
        headers.ipv4 = headers.inner_ipv4;
#endif
        headers.inner_ipv4.setInvalid();
      }
      if (headers.inner_ipv6.isValid()) {
        headers.ethernet.ether_type = ETHERTYPE_IPV6;
        // TODO: Support header assignment in
        // p4-symbolic and remove this guard.
#ifndef PLATFORM_P4SYMBOLIC
        headers.ipv6 = headers.inner_ipv6;
#endif
        headers.inner_ipv6.setInvalid();
      }
    }
  }
}

#endif  // SAI_TUNNEL_TERMINATION_P4_<|MERGE_RESOLUTION|>--- conflicted
+++ resolved
@@ -29,14 +29,8 @@
   bool marked_for_ip_in_ipv6_decap = false;
 
   @id(TUNNEL_DECAP_ACTION_ID)
-<<<<<<< HEAD
   action tunnel_decap() {
     // Bmv2 does not support if statements in actions, so control metadata is
-=======
-  @unsupported
-  action tunnel_decap() {
-    // Bmv2 does not support if statements in actions, so control metadata is 
->>>>>>> e39edad2
     // set and decapping is performed post-action.
     marked_for_ip_in_ipv6_decap = true;
   }
