#ifndef SAI_ROUTING_P4_
#define SAI_ROUTING_P4_

#include <v1model.p4>
#include "headers.p4"
#include "metadata.p4"
#include "ids.h"
#include "roles.h"
#include "minimum_guaranteed_sizes.p4"

// This control block models the L3 routing pipeline.
//
// +-------+   +-------+ wcmp  +---------+       +-----------+
// |  lpm  |-->| group |------>| nexthop |----+->| router    |--> egress_port
// |       |   |       |------>|         |-+  |  | interface |--> src_mac
// +-------+   +-------+       +---------+ |  |  +-----------+
//   |   |                         ^       |  |  +-----------+
//   |   |                         |       |  +->| neighbor  |
//   V   +-------------------------+       +---->|           |--> dst_mac
//  drop                                         +-----------+
//
// The pipeline first performs a longest prefix match on the packet's
// destination IP address. The action associated with the match then either
// drops the packet, points to a nexthop, or points to a wcmp group which uses a
// hash of the packet to choose from a set of nexthops. The nexthop points to a
// router interface, which determines the packet's src_mac and the egress_port
// to forward the packet to. The nexthop also points to a neighbor which,
// together with the router_interface, determines the packet's dst_mac.
//
// Note that this block does not rewrite any header fields directly, but only
// records rewrites in `local_metadata.packet_rewrites`, from where they will be
// read and applied in the egress stage.
control routing(in headers_t headers,
                inout local_metadata_t local_metadata,
                inout standard_metadata_t standard_metadata) {
  // Wcmp group id, only valid if `wcmp_group_id_valid` is true.
  bool wcmp_group_id_valid = false;
  wcmp_group_id_t wcmp_group_id_value;

  // Nexthop id, only valid if `nexthop_id_valid` is true.
  bool nexthop_id_valid = false;
  nexthop_id_t nexthop_id_value;

  // Tunnel id, only valid if `tunnel_id_valid` is true.
  bool tunnel_id_valid = false;
  tunnel_id_t tunnel_id_value;

  // Router interface id, only valid if `router_interface_id_valid` is true.
  bool router_interface_id_valid = false;
  router_interface_id_t router_interface_id_value;

  // Neighbor id, only valid if `neighbor_id_valid` is true.
  bool neighbor_id_valid = false;
  ipv6_addr_t neighbor_id_value;

  // Sets SAI_NEIGHBOR_ENTRY_ATTR_DST_MAC_ADDRESS.
  @id(ROUTING_SET_DST_MAC_ACTION_ID)
  action set_dst_mac(@id(1) @format(MAC_ADDRESS) ethernet_addr_t dst_mac) {
    local_metadata.packet_rewrites.dst_mac = dst_mac;
  }

  @p4runtime_role(P4RUNTIME_ROLE_ROUTING)
  @id(ROUTING_NEIGHBOR_TABLE_ID)
  table neighbor_table {
    key = {
      // Sets rif_id in sai_neighbor_entry_t. Can only refer to values that are
      // already programmed in the `router_interface_table`.
      router_interface_id_value : exact @id(1) @name("router_interface_id")
          @refers_to(router_interface_table, router_interface_id);
      // Sets ip_address in sai_neighbor_entry_t.
      neighbor_id_value : exact @id(2) @format(IPV6_ADDRESS)
          @name("neighbor_id");
    }
    actions = {
      @proto_id(1) set_dst_mac;
      @defaultonly NoAction;
    }
    const default_action = NoAction;
    size = NEIGHBOR_TABLE_MINIMUM_GUARANTEED_SIZE;
  }

  // Sets SAI_ROUTER_INTERFACE_ATTR_TYPE to SAI_ROUTER_INTERFACE_TYPE_SUB_PORT, and
  // SAI_ROUTER_INTERFACE_ATTR_PORT_ID, and
  // SAI_ROUTER_INTERFACE_ATTR_SRC_MAC_ADDRESS, and
  // SAI_ROUTER_INTERFACE_ATTR_OUTER_VLAN_ID.
  @id(ROUTING_SET_PORT_AND_SRC_MAC_AND_VLAN_ID_ACTION_ID)
  // TODO: Remove @unsupported when the switch supports this
  // action.
  @unsupported
  @action_restriction("
    // Disallow reserved VLAN IDs with implementation-defined semantics.
    vlan_id != 0 && vlan_id != 4095"
  )
  action set_port_and_src_mac_and_vlan_id(@id(1) port_id_t port,
                                          @id(2) @format(MAC_ADDRESS)
                                          ethernet_addr_t src_mac,
                                          @id(3) vlan_id_t vlan_id) {
    // Cast is necessary, because v1model does not define port using `type`.
    standard_metadata.egress_spec = (bit<PORT_BITWIDTH>)port;
    local_metadata.packet_rewrites.src_mac = src_mac;
    local_metadata.packet_rewrites.vlan_id = vlan_id;
  }

  // Sets SAI_ROUTER_INTERFACE_ATTR_TYPE to SAI_ROUTER_INTERFACE_TYPE_PORT, and
  // SAI_ROUTER_INTERFACE_ATTR_PORT_ID, and
  // SAI_ROUTER_INTERFACE_ATTR_SRC_MAC_ADDRESS.
  @id(ROUTING_SET_PORT_AND_SRC_MAC_ACTION_ID)
  action set_port_and_src_mac(@id(1) port_id_t port,
                              @id(2) @format(MAC_ADDRESS)
                              ethernet_addr_t src_mac) {
    set_port_and_src_mac_and_vlan_id(port, src_mac, INTERNAL_VLAN_ID);
  }

  @p4runtime_role(P4RUNTIME_ROLE_ROUTING)
  @id(ROUTING_ROUTER_INTERFACE_TABLE_ID)
  table router_interface_table {
    key = {
      router_interface_id_value : exact @id(1)
                                        @name("router_interface_id");
    }
    actions = {
      @proto_id(1) set_port_and_src_mac;
      @proto_id(2) set_port_and_src_mac_and_vlan_id;
      @defaultonly NoAction;
    }
    const default_action = NoAction;
    size = ROUTER_INTERFACE_TABLE_MINIMUM_GUARANTEED_SIZE;
  }

  // Sets SAI_NEXT_HOP_ATTR_TYPE to SAI_NEXT_HOP_TYPE_IP. Also sets
  // SAI_NEXT_HOP_ATTR_ROUTER_INTERFACE_ID, SAI_NEXT_HOP_ATTR_IP,
  // SAI_NEXT_HOP_ATTR_DISABLE_SRC_MAC_REWRITE,
  // SAI_NEXT_HOP_ATTR_DISABLE_DST_MAC_REWRITE,
  // SAI_NEXT_HOP_ATTR_DISABLE_DECREMENT_TTL and
  // SAI_NEXT_HOP_ATTR_DISABLE_VLAN_REWRITE based on action parameters.
  // TODO Remove unsupported annotation once the switch stack
  // supports this action.
  @unsupported
  @id(ROUTING_SET_IP_NEXTHOP_AND_DISABLE_REWRITES_ACTION_ID)
  action set_ip_nexthop_and_disable_rewrites(
      @id(1)
      @refers_to(router_interface_table, router_interface_id)
      @refers_to(neighbor_table, router_interface_id)
      router_interface_id_t router_interface_id,
      @id(2) @format(IPV6_ADDRESS)
      @refers_to(neighbor_table, neighbor_id)
      ipv6_addr_t neighbor_id,
      // TODO: Use @format(BOOL) once PDPI
      // supports it.
      @id(3) bit<1> disable_decrement_ttl,
      @id(4) bit<1> disable_src_mac_rewrite,
      @id(5) bit<1> disable_dst_mac_rewrite,
      @id(6) bit<1> disable_vlan_rewrite) {
    router_interface_id_valid = true;
    router_interface_id_value = router_interface_id;
    neighbor_id_valid = true;
    neighbor_id_value = neighbor_id;
    local_metadata.enable_decrement_ttl = !(bool) disable_decrement_ttl;
    local_metadata.enable_src_mac_rewrite = !(bool) disable_src_mac_rewrite;
    local_metadata.enable_dst_mac_rewrite = !(bool) disable_dst_mac_rewrite;
    local_metadata.enable_vlan_rewrite = !(bool) disable_vlan_rewrite;
  }

  // Sets SAI_NEXT_HOP_ATTR_TYPE to SAI_NEXT_HOP_TYPE_IP, and
  // SAI_NEXT_HOP_ATTR_ROUTER_INTERFACE_ID, and SAI_NEXT_HOP_ATTR_IP.
  //
  // This action can only refer to `router_interface_id`s and `neighbor_id`s,
  // if `router_interface_id` is a key in the `router_interface_table`, and
  // the `(router_interface_id, neighbor_id)` pair is a key in the
  // `neighbor_table`.
  //
  // Note that the @refers_to annotation could be more precise if it allowed
  // specifying that the pair (router_interface_id, neighbor_id) refers to the
  // two match fields in neighbor_table. This is still correct, but less
  // precise.
  @id(ROUTING_SET_IP_NEXTHOP_ACTION_ID)
  action set_ip_nexthop(
      @id(1)
      @refers_to(router_interface_table, router_interface_id)
      @refers_to(neighbor_table, router_interface_id)
      router_interface_id_t router_interface_id,
      @id(2) @format(IPV6_ADDRESS)
      @refers_to(neighbor_table, neighbor_id)
      ipv6_addr_t neighbor_id) {
    set_ip_nexthop_and_disable_rewrites(router_interface_id, neighbor_id,
      /*disable_decrement_ttl*/0x0, /*disable_src_mac_rewrite*/0x0,
      /*disable_dst_mac_rewrite*/0x0, /*disable_vlan_rewrite*/0x0);
  }

  @id(ROUTING_SET_NEXTHOP_ACTION_ID)
  @deprecated("Use set_ip_nexthop instead.")
  // TODO: Remove this action once migration to `set_ip_nexthop`
  // is complete & rolled out.
  action set_nexthop(
      @id(1)
      @refers_to(router_interface_table, router_interface_id)
      @refers_to(neighbor_table, router_interface_id)
      router_interface_id_t router_interface_id,
      @id(2)  @format(IPV6_ADDRESS)
      @refers_to(neighbor_table, neighbor_id)
      ipv6_addr_t neighbor_id) {
    set_ip_nexthop(router_interface_id, neighbor_id);
  }

  // Sets SAI_NEXT_HOP_ATTR_TYPE to SAI_NEXT_HOP_TYPE_TUNNEL_ENCAP, and
  // SAI_NEXT_HOP_ATTR_TUNNEL_ID and SAI_NEXT_HOP_ATTR_IP.
  //
  // This action encodes a SAI_NEXT_HOP_TYPE_TUNNEL_ENCAP, which also has a
  // SAI_NEXT_HOP_ATTR_IP, but does not take it as a parameter.
  // Because we are using P2P tunnels, this information is stored in the tunnel
  // referred to by the tunnel id, so we omit it here to avoid redundancy in our
  // specification.
  @id(ROUTING_SET_P2P_TUNNEL_ENCAP_NEXTHOP_ACTION_ID)
  action set_p2p_tunnel_encap_nexthop(@id(1) @refers_to(tunnel_table, tunnel_id)
                            tunnel_id_t tunnel_id) {
    tunnel_id_valid = true;
    tunnel_id_value = tunnel_id;
  }

  @p4runtime_role(P4RUNTIME_ROLE_ROUTING)
  @id(ROUTING_NEXTHOP_TABLE_ID)
  table nexthop_table {
    key = {
      nexthop_id_value : exact @id(1) @name("nexthop_id");
    }
    actions = {
      @proto_id(1) set_ip_nexthop;
      @proto_id(2) set_p2p_tunnel_encap_nexthop;
      @proto_id(3) set_ip_nexthop_and_disable_rewrites;
      @defaultonly NoAction;
    }
    const default_action = NoAction;
    size = NEXTHOP_TABLE_MINIMUM_GUARANTEED_SIZE;
  }

  // Sets SAI_TUNNEL_ATTR_TYPE to SAI_TUNNEL_TYPE_IPINIP_GRE,
  // SAI_TUNNEL_PEER_MODE to SAI_TUNNEL_PEER_MODE_P2P and
  // also sets SAI_TUNNEL_ATTR_ENCAP_SRC_IP, SAI_TUNNEL_ATTR_ENCAP_DST_IP
  // and SAI_TUNNEL_ATTR_UNDERLAY_INTERFACE.
  //
  // Because we are using P2P tunnels, this action requires an `encap_dst_ip`,
  // which will also be the `neighbor_id` of an associated `neighbor_table`
  // entry.
  @id(ROUTING_MARK_FOR_P2P_TUNNEL_ENCAP_ACTION_ID)
  action mark_for_p2p_tunnel_encap(
      @id(1) @format(IPV6_ADDRESS)
      ipv6_addr_t encap_src_ip,
      @id(2) @format(IPV6_ADDRESS)
      @refers_to(neighbor_table, neighbor_id)
      ipv6_addr_t encap_dst_ip,
      @id(3) @refers_to(neighbor_table, router_interface_id)
      @refers_to(router_interface_table, router_interface_id)
      router_interface_id_t router_interface_id) {
    local_metadata.tunnel_encap_src_ipv6 = encap_src_ip;
    local_metadata.tunnel_encap_dst_ipv6 = encap_dst_ip;
    local_metadata.apply_tunnel_encap_at_egress = true;
    set_ip_nexthop(router_interface_id, encap_dst_ip);
  }

  @p4runtime_role(P4RUNTIME_ROLE_ROUTING)
  @id(ROUTING_TUNNEL_TABLE_ID)
  table tunnel_table {
    key = {
      tunnel_id_value : exact @id(1)
                              @name("tunnel_id");
    }
    actions = {
      @proto_id(1) mark_for_p2p_tunnel_encap;
      @defaultonly NoAction;
    }
    const default_action = NoAction;
    size = ROUTING_TUNNEL_TABLE_MINIMUM_GUARANTEED_SIZE;
  }


  // When called from a route, sets SAI_ROUTE_ENTRY_ATTR_PACKET_ACTION to
  // SAI_PACKET_ACTION_FORWARD, and SAI_ROUTE_ENTRY_ATTR_NEXT_HOP_ID to a
  // SAI_OBJECT_TYPE_NEXT_HOP.
  //
  // When called from a group, sets SAI_NEXT_HOP_GROUP_MEMBER_ATTR_NEXT_HOP_ID.
  // When called from a group, sets SAI_NEXT_HOP_GROUP_MEMBER_ATTR_WEIGHT.
  //
  // This action can only refer to `nexthop_id`s that are programmed in the
  // `nexthop_table`.
  @id(ROUTING_SET_NEXTHOP_ID_ACTION_ID)
  action set_nexthop_id(@id(1) @refers_to(nexthop_table, nexthop_id)
                        nexthop_id_t nexthop_id) {
    nexthop_id_valid = true;
    nexthop_id_value = nexthop_id;
  }

  // Can only be called form a route. Sets SAI_ROUTE_ENTRY_ATTR_PACKET_ACTION to
  // SAI_PACKET_ACTION_FORWARD, and SAI_ROUTE_ENTRY_ATTR_NEXT_HOP_ID to a
  // SAI_OBJECT_TYPE_NEXT_HOP.
  // Also sets SAI_ROUTE_ENTRY_ATTR_META_DATA.
  //
  // This action can only refer to `nexthop_id`s that are programmed in the
  // `nexthop_table`.
  @id(ROUTING_SET_NEXTHOP_ID_AND_METADATA_ACTION_ID)
  action set_nexthop_id_and_metadata(@id(1)
                                     @refers_to(nexthop_table, nexthop_id)
                                     nexthop_id_t nexthop_id,
                                     route_metadata_t route_metadata) {
    nexthop_id_valid = true;
    nexthop_id_value = nexthop_id;
    local_metadata.route_metadata = route_metadata;
  }

  // TODO: When the P4RT compiler supports the size selector
  // annotation, this should be used to specify the semantics.
  // #if defined(SAI_INSTANTIATION_TOR)
  // @selector_size_semantics(WCMP_GROUP_SELECTOR_SIZE_SEMANTICS_TOR)
  // #else
  // @selector_size_semantics(WCMP_GROUP_SELECTOR_SIZE_SEMANTICS)
  // #endif
  // TODO: Uncomment when supported by the P4RT compiler.
  // @max_member_weight(WCMP_GROUP_SELECTOR_MAX_MEMBER_WEIGHT)
#if defined(SAI_INSTANTIATION_TOR)
  @max_group_size(WCMP_GROUP_SELECTOR_MAX_GROUP_SIZE_TOR)
#else
  @max_group_size(WCMP_GROUP_SELECTOR_MAX_GROUP_SIZE)
#endif
  @id(ROUTING_WCMP_GROUP_SELECTOR_ACTION_PROFILE_ID)
  action_selector(HashAlgorithm.identity,
#if defined(SAI_INSTANTIATION_TOR)
 WCMP_GROUP_SELECTOR_SIZE_TOR,
#else
 WCMP_GROUP_SELECTOR_SIZE,
#endif
                  WCMP_SELECTOR_INPUT_BITWIDTH)
      wcmp_group_selector;

  @p4runtime_role(P4RUNTIME_ROLE_ROUTING)
  @id(ROUTING_WCMP_GROUP_TABLE_ID)
  @oneshot()
  table wcmp_group_table {
    key = {
      wcmp_group_id_value : exact @id(1) @name("wcmp_group_id");
      local_metadata.wcmp_selector_input : selector;
    }
    actions = {
      @proto_id(1) set_nexthop_id;
      @defaultonly NoAction;
    }
    const default_action = NoAction;
        implementation = wcmp_group_selector;
#if defined(SAI_INSTANTIATION_TOR)
    size = WCMP_GROUP_TABLE_MINIMUM_GUARANTEED_SIZE_TOR;
#else
    size = WCMP_GROUP_TABLE_MINIMUM_GUARANTEED_SIZE;
#endif
  }

  // Action that does nothing. Like `NoAction` in `core.p4`, but following
  // Google's naming conventions.
  // TODO: Add support for CamlCase actions to the PD generator,
  // so we can use `NoAction` throughout.
  @id(ROUTING_NO_ACTION_ACTION_ID)
  action no_action() {}

  // Programming this table does not affect packet forwarding directly -- the
  // table performs no actions -- but results in the creation/deletion of VRFs.
  // This is a prerequisite to using these VRFs, e.g. in the `ipv4_table` and
  // `ipv6_table` below, as is indicated by the `@refers_to(vrf_table, vrf_id)`
  // annotations.
  // TODO: Currently we don't expose any `sai_virtual_router_attr_t`
  // attributes here, but we may explore that in the future.
  @entry_restriction("
    // The VRF ID 0 (or '' in P4Runtime) encodes the default VRF, which cannot
    // be read or written via this table, but is always present implicitly.
    // TODO: This constraint should read `vrf_id != ''` (since
    // constraints are a control plane (P4Runtime) concept), but
    // p4-constraints does not currently support strings.
    vrf_id != 0;
  ")
  @p4runtime_role(P4RUNTIME_ROLE_ROUTING)
  @id(ROUTING_VRF_TABLE_ID)
  table vrf_table {
    key = {
      local_metadata.vrf_id : exact @id(1) @name("vrf_id");
    }
    actions = {
      // TODO: Add support for CamlCase actions to the PD generator
      // so we can use `NoAction` instead of `no_action`.
      @proto_id(1) no_action;
    }
    const default_action = no_action;
    size = ROUTING_VRF_TABLE_MINIMUM_GUARANTEED_SIZE;
  }

  // Sets SAI_ROUTE_ENTRY_ATTR_PACKET_ACTION to SAI_PACKET_ACTION_DROP.
  @id(ROUTING_DROP_ACTION_ID)
  action drop() {
    mark_to_drop(standard_metadata);
  }

  // Sets SAI_ROUTE_ENTRY_ATTR_PACKET_ACTION to SAI_PACKET_ACTION_FORWARD, and
  // SAI_ROUTE_ENTRY_ATTR_NEXT_HOP_ID to a SAI_OBJECT_TYPE_NEXT_HOP_GROUP.
  //
  // This action can only refer to `wcmp_group_id`s that are programmed in the
  // `wcmp_group_table`.
  @id(ROUTING_SET_WCMP_GROUP_ID_ACTION_ID)
  action set_wcmp_group_id(@id(1) @refers_to(wcmp_group_table, wcmp_group_id)
                           wcmp_group_id_t wcmp_group_id) {
    wcmp_group_id_valid = true;
    wcmp_group_id_value = wcmp_group_id;
  }

  // Sets SAI_ROUTE_ENTRY_ATTR_PACKET_ACTION to SAI_PACKET_ACTION_FORWARD, and
  // SAI_ROUTE_ENTRY_ATTR_NEXT_HOP_ID to a SAI_OBJECT_TYPE_NEXT_HOP_GROUP.
  //
  // This action can only refer to `wcmp_group_id`s that are programmed in the
  // `wcmp_group_table`.
  //
  // Also sets the route metadata available for Ingress ACL lookup.
  @id(ROUTING_SET_WCMP_GROUP_ID_AND_METADATA_ACTION_ID)
  action set_wcmp_group_id_and_metadata(@id(1)
                                        @refers_to(wcmp_group_table,
                                        wcmp_group_id)
                                        wcmp_group_id_t wcmp_group_id,
                                        route_metadata_t route_metadata) {
    set_wcmp_group_id(wcmp_group_id);
    local_metadata.route_metadata = route_metadata;
  }

  // Set the metadata of the packet and mark the packet to drop at the end of
  // the ingress pipeline.
  @id(ROUTING_SET_METADATA_AND_DROP_ACTION_ID)
  action set_metadata_and_drop(@id(1) route_metadata_t route_metadata) {
    local_metadata.route_metadata = route_metadata;
    mark_to_drop(standard_metadata);
  }

  // Sets the multicast group ID (SAI_IPMC_ENTRY_ATTR_OUTPUT_GROUP_ID).
  // The ID will be looked up in the multicast group table after ingress
  // processing. The group table will then make 0 or more copies of the packet
  // and pass them to the egress pipeline.
  //
  // Calling this action will override unicast, and can itself be overriden by
  // `mark_to_drop`.
  //
<<<<<<< HEAD
=======
  // Using a `multicast_group_id` of 0 is not allowed.
  // TODO: Enforce this requirement using p4-constraints.
  //
>>>>>>> dc7277bb
  // TODO: Remove `@unsupported` annotation once the switch stack
  // supports multicast.
  @unsupported
  @id(ROUTING_SET_MULTICAST_GROUP_ID_ACTION_ID)
<<<<<<< HEAD
  @action_restriction("
    // Disallow 0 since it encodes 'no multicast' in V1Model.
    multicast_group_id != 0"
  )
=======
>>>>>>> dc7277bb
  action set_multicast_group_id(
      @id(1)
      // TODO: Add this once supported by PDPI and its customers.
      // @refers_to(multicast_group_table, multicast_group_id)
      multicast_group_id_t multicast_group_id) {
    standard_metadata.mcast_grp = multicast_group_id;
  }

  @p4runtime_role(P4RUNTIME_ROLE_ROUTING)
  @id(ROUTING_IPV4_TABLE_ID)
  table ipv4_table {
    key = {
      // Sets vrf_id in sai_route_entry_t.
      local_metadata.vrf_id : exact @id(1) @name("vrf_id")
          @refers_to(vrf_table, vrf_id);
      // Sets destination in sai_route_entry_t to an IPv4 prefix.
      headers.ipv4.dst_addr : lpm @format(IPV4_ADDRESS) @id(2)
                                  @name("ipv4_dst");
    }
    actions = {
      @proto_id(1) drop;
      @proto_id(2) set_nexthop_id;
      @proto_id(3) set_wcmp_group_id;
      @proto_id(5) set_nexthop_id_and_metadata;
      @proto_id(6) set_wcmp_group_id_and_metadata;
      @proto_id(7) set_metadata_and_drop;
      @proto_id(8) set_multicast_group_id;
    }
    const default_action = drop;
    size = ROUTING_IPV4_TABLE_MINIMUM_GUARANTEED_SIZE;
  }

  @p4runtime_role(P4RUNTIME_ROLE_ROUTING)
  @id(ROUTING_IPV6_TABLE_ID)
  table ipv6_table {
    key = {
      // Sets vrf_id in sai_route_entry_t.
      local_metadata.vrf_id : exact @id(1) @name("vrf_id")
          @refers_to(vrf_table, vrf_id);
      // Sets destination in sai_route_entry_t to an IPv6 prefix.
      headers.ipv6.dst_addr : lpm @format(IPV6_ADDRESS) @id(2)
                                  @name("ipv6_dst");
    }
    actions = {
      @proto_id(1) drop;
      @proto_id(2) set_nexthop_id;
      @proto_id(3) set_wcmp_group_id;
      @proto_id(5) set_nexthop_id_and_metadata;
      @proto_id(6) set_wcmp_group_id_and_metadata;
      @proto_id(7) set_metadata_and_drop;
      @proto_id(8) set_multicast_group_id;
    }
    const default_action = drop;
    size = ROUTING_IPV6_TABLE_MINIMUM_GUARANTEED_SIZE;
  }

  apply {
    // Drop packets by default, then override in the router_interface_table.
    // TODO: This should just be the default behavior of v1model:
    // https://github.com/p4lang/behavioral-model/issues/992
    mark_to_drop(standard_metadata);

    vrf_table.apply();

    if (local_metadata.admit_to_l3) {

      if (headers.ipv4.isValid()) {
        ipv4_table.apply();
      } else if (headers.ipv6.isValid()) {
        ipv6_table.apply();
      }

      // The lpm tables may not set a valid `wcmp_group_id`, e.g. they may drop.
      if (wcmp_group_id_valid) {
        wcmp_group_table.apply();
      }

      // The lpm tables may not set a valid `nexthop_id`, e.g. they may drop.
      // The `wcmp_group_table` should always set a valid `nexthop_id`.
      if (nexthop_id_valid) {
        nexthop_table.apply();

        if (tunnel_id_valid) {
          tunnel_table.apply();
        }

        // The `nexthop_table` should always set a valid
        // `router_interface_id` and `neighbor_id`.
        if (router_interface_id_valid && neighbor_id_valid) {
          router_interface_table.apply();
          neighbor_table.apply();
        }
      }
    }
  }
}  // control routing

#endif  // SAI_ROUTING_P4_<|MERGE_RESOLUTION|>--- conflicted
+++ resolved
@@ -439,23 +439,17 @@
   // Calling this action will override unicast, and can itself be overriden by
   // `mark_to_drop`.
   //
-<<<<<<< HEAD
-=======
   // Using a `multicast_group_id` of 0 is not allowed.
   // TODO: Enforce this requirement using p4-constraints.
   //
->>>>>>> dc7277bb
   // TODO: Remove `@unsupported` annotation once the switch stack
   // supports multicast.
   @unsupported
   @id(ROUTING_SET_MULTICAST_GROUP_ID_ACTION_ID)
-<<<<<<< HEAD
   @action_restriction("
     // Disallow 0 since it encodes 'no multicast' in V1Model.
     multicast_group_id != 0"
   )
-=======
->>>>>>> dc7277bb
   action set_multicast_group_id(
       @id(1)
       // TODO: Add this once supported by PDPI and its customers.
