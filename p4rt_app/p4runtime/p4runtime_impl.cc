// Copyright 2020 Google LLC
//
// Licensed under the Apache License, Version 2.0 (the "License");
// you may not use this file except in compliance with the License.
// You may obtain a copy of the License at
//
//      http://www.apache.org/licenses/LICENSE-2.0
//
// Unless required by applicable law or agreed to in writing, software
// distributed under the License is distributed on an "AS IS" BASIS,
// WITHOUT WARRANTIES OR CONDITIONS OF ANY KIND, either express or implied.
// See the License for the specific language governing permissions and
// limitations under the License.
#include "p4rt_app/p4runtime/p4runtime_impl.h"

#include <algorithm>
#include <cstdint>
#include <memory>
#include <optional>
#include <string>
#include <thread>  // NOLINT
#include <utility>
#include <vector>
#include <cstring>
#include <string>

#include "absl/container/flat_hash_map.h"
#include "absl/container/flat_hash_set.h"
#include "absl/memory/memory.h"
#include "absl/status/status.h"
#include "absl/status/statusor.h"
#include "absl/strings/escaping.h"
#include "absl/strings/str_cat.h"
#include "absl/strings/str_format.h"
#include "absl/strings/str_join.h"
#include "absl/strings/substitute.h"
#include "absl/synchronization/mutex.h"
#include "absl/time/clock.h"
#include "absl/time/time.h"
#include "absl/types/optional.h"
#include "boost/bimap.hpp"
#include "gflags/gflags.h"
#include "glog/logging.h"
#include "google/protobuf/util/json_util.h"
#include "google/protobuf/util/message_differencer.h"
#include "google/rpc/code.pb.h"
#include "grpcpp/impl/codegen/status.h"
#include "grpcpp/server_context.h"
#include "grpcpp/support/status.h"
#include "grpcpp/support/sync_stream.h"
#include "gutil/collections.h"
#include "gutil/io.h"
#include "gutil/proto.h"
#include "gutil/status.h"
#include "p4/config/v1/p4info.pb.h"
#include "p4/v1/p4runtime.pb.h"
#include "p4_constraints/backend/constraint_info.h"
#include "p4_constraints/backend/interpreter.h"
#include "p4_pdpi/entity_keys.h"
#include "p4_pdpi/ir.h"
#include "p4_pdpi/ir.pb.h"
#include "p4_pdpi/translation_options.h"
#include "p4rt_app/p4runtime/cpu_queue_translator.h"
#include "p4rt_app/p4runtime/ir_translation.h"
#include "p4rt_app/p4runtime/p4info_verification.h"
#include "p4rt_app/p4runtime/p4runtime_read.h"
#include "p4rt_app/p4runtime/packetio_helpers.h"
#include "p4rt_app/p4runtime/resource_utilization.h"
#include "p4rt_app/p4runtime/sdn_controller_manager.h"
#include "p4rt_app/sonic/adapters/warm_boot_state_adapter.h"
#include "p4rt_app/sonic/app_db_acl_def_table_manager.h"
#include "p4rt_app/sonic/app_db_manager.h"
#include "p4rt_app/sonic/packet_replication_entry_translation.h"
#include "p4rt_app/sonic/packetio_interface.h"
#include "p4rt_app/sonic/redis_connections.h"
#include "p4rt_app/sonic/response_handler.h"
#include "p4rt_app/sonic/state_verification.h"
#include "p4rt_app/sonic/vrf_entry_translation.h"
#include "p4rt_app/utils/status_utility.h"
#include "p4rt_app/utils/table_utility.h"
//TODO(PINS): Add Component/Interface Translator
/*#include "swss/component_state_helper_interface.h"
#include "swss/intf_translator.h"*/
#include "swss/json.h"
#include <nlohmann/json.hpp>

DEFINE_bool(enable_packet_replication_entries, false,
            "Enable use of packet replication for multicast");

namespace p4rt_app {
namespace {

using EntityMap = absl::flat_hash_map<pdpi::EntityKey, p4::v1::Entity>;
using ActionProfileCapacityMap =
    absl::flat_hash_map<std::string, ActionProfileResourceCapacity>;

grpc::Status EnterCriticalState(const std::string& message) {
  // TODO: report critical state somewhere an don't crash the process.
  LOG(FATAL) << "Entering critical state: " << message;
  return grpc::Status::OK;
}

std::string GetKeyErrorMessage(pdpi::IrEntity entity,
                               const std::string& extra) {
  switch (entity.entity_case()) {
    case pdpi::IrEntity::kTableEntry:
      return absl::Substitute(
          "[P4RT App] Table entry with the given key $0 in table '$1'", extra,
          entity.table_entry().table_name());
      break;
    case pdpi::IrEntity::kPacketReplicationEngineEntry:
      return absl::Substitute(
          "[P4RT App] Packet Replication Engine entry with key of multicast "
          "group ID '$0' $1",
          entity.packet_replication_engine_entry()
              .multicast_group_entry()
              .multicast_group_id(),
          extra);
      break;
    default:
      break;
  }
  return "[P4RT App] Unknown entity type: " + entity.ShortDebugString();
}

absl::Status AllowRoleAccessToTable(const std::string& role_name,
                                    const std::string& table_name,
                                    const pdpi::IrP4Info& p4_info) {
  // The default role can access any table.
  if (role_name.empty()) return absl::OkStatus();

  auto table_def = p4_info.tables_by_name().find(table_name);
  if (table_def == p4_info.tables_by_name().end()) {
    return gutil::InternalErrorBuilder()
           << "Could not find table '" << table_name
           << "' when checking role access. Did an IR translation fail "
              "somewhere?";
  }

  if (table_def->second.role() != role_name) {
    return gutil::PermissionDeniedErrorBuilder()
           << "Role '" << role_name << "' is not allowed access to table '"
           << table_name << "'.";
  }

  return absl::OkStatus();
}

sonic::AppDbTableType GetAppDbTableType(const pdpi::IrEntity& ir_entity) {
  switch (ir_entity.entity_case()) {
    case pdpi::IrEntity::kTableEntry:
      if (ir_entity.table_entry().table_name() == "vrf_table") {
        return sonic::AppDbTableType::VRF_TABLE;
      }
      // By default we assume and AppDb P4RT entry.
      return sonic::AppDbTableType::P4RT;
      break;
    case pdpi::IrEntity::kPacketReplicationEngineEntry:
      return sonic::AppDbTableType::P4RT;
      break;
    default:
      break;
  }
  return sonic::AppDbTableType::UNKNOWN;
}

// Generates a StreamMessageResponse error based on an absl::Status.
p4::v1::StreamMessageResponse GenerateErrorResponse(absl::Status status) {
  grpc::Status grpc_status = gutil::AbslStatusToGrpcStatus(status);
  p4::v1::StreamMessageResponse response;
  auto error = response.mutable_error();
  error->set_canonical_code(grpc_status.error_code());
  error->set_message(grpc_status.error_message());
  return response;
}

// Generates StreamMessageResponse with errors for PacketIO
p4::v1::StreamMessageResponse GenerateErrorResponse(
    absl::Status status, const p4::v1::PacketOut& packet) {
  p4::v1::StreamMessageResponse response = GenerateErrorResponse(status);
  *response.mutable_error()->mutable_packet_out()->mutable_packet_out() =
      packet;
  return response;
}

// Compares two P4Info protobufs and returns true if they represent the
// same information. Differences are reported in the optional string.
bool P4InfoEquals(const p4::config::v1::P4Info& left,
                  const p4::config::v1::P4Info& right,
                  std::string* diff_report) {
  google::protobuf::util::MessageDifferencer differencer;
  differencer.set_repeated_field_comparison(
      google::protobuf::util::MessageDifferencer::AS_SMART_SET);
  differencer.set_report_matches(false);
  differencer.set_report_moves(false);
  if (diff_report != nullptr) {
    differencer.ReportDifferencesToString(diff_report);
  }
  return differencer.Compare(left, right);
}

absl::Status VerifyEntityCacheForExistence(
    const absl::flat_hash_map<pdpi::EntityKey, p4::v1::Entity>& cache,
    const sonic::AppDbEntry& entry) {
  bool exists = false;
  auto iter = cache.find(entry.entity_key);
  if (iter != cache.end()) exists = true;

  switch (entry.update_type) {
    case p4::v1::Update::INSERT: {
      if (exists) {
        LOG(WARNING) << "Could not insert duplicate entry: "
                     << entry.entry.ShortDebugString();
        return gutil::AlreadyExistsErrorBuilder()
               << GetKeyErrorMessage(entry.entry, "already exists");
      }
      break;
    }
    case p4::v1::Update::MODIFY: {
      if (!exists) {
        LOG(WARNING) << "Could not modify missing entry: "
                     << entry.entry.ShortDebugString();
        return gutil::NotFoundErrorBuilder()
               << GetKeyErrorMessage(entry.entry, "does not exist");
      }
      break;
    }
    case p4::v1::Update::DELETE: {
      if (!exists) {
        LOG(WARNING) << "Could not delete missing entry: "
                     << entry.entry.ShortDebugString();
        return gutil::NotFoundErrorBuilder()
               << GetKeyErrorMessage(entry.entry, "does not exist");
      }
      break;
    }
    default: {
      LOG(WARNING) << "Invalid update type for "
                   << entry.entry.ShortDebugString();
      return gutil::InternalErrorBuilder()
             << "Invalid Update Type: " << entry.update_type;
    }
  }
  return absl::OkStatus();
}

// Prior to updating a table entry in App DB, confirm the table entry does not
// violate constraints.
absl::Status ValidateTableEntryConstraints(
    const p4::v1::TableEntry& entry,
    const p4_constraints::ConstraintInfo& constraint_info) {
  absl::StatusOr<std::string> reason_entry_violates_constraint =
      p4_constraints::ReasonEntryViolatesConstraint(entry, constraint_info);
  if (!reason_entry_violates_constraint.ok()) {
    // A status failure implies that the TableEntry was not formatted
    // correctly, so we could not check the constraints.
    LOG(WARNING) << "Could not verify P4 constraint: "
                 << entry.ShortDebugString();
    return reason_entry_violates_constraint.status();
  }
  if (!reason_entry_violates_constraint->empty()) {
    // A non-empty result implies the constraints were not met.
    LOG(WARNING) << "Entry does not meet P4 constraint: "
                 << *reason_entry_violates_constraint
                 << entry.ShortDebugString();
    return gutil::InvalidArgumentErrorBuilder()
           << *reason_entry_violates_constraint;
  }
  return absl::OkStatus();
}

absl::StatusOr<sonic::AppDbEntry> PiUpdateToAppDbEntry(
    const pdpi::IrP4Info& p4_info, const p4::v1::Update& pi_update,
    const std::string& role_name,
    const p4_constraints::ConstraintInfo& constraint_info,
    bool translate_port_ids,
    const boost::bimap<std::string, std::string>& port_translation_map,
    const CpuQueueTranslator& cpu_queue_translator) {
  const auto pdpi_options = pdpi::TranslationOptions{
      // When deleting we only consider the key. Actions don't matter so we
      // don't waste time trying to translate that part even if the controller
      // sent it. Also, per the spec, the control plane is not required to send
      // the full entry.
      .key_only = pi_update.type() == p4::v1::Update::DELETE,
  };

  // Translating between PI and IR, and vice versa, is non-negligable. To save
  // redundant work by doing both translations here. The IR to PI translation
  // will normalize the PI value which we can then use for the entity
  // cache. Note that the entity cache isn't updated until we know that the
  // hardware has successfully programmed the entry. We do the PI to IR
  // translation here so we can efficiently handle the cache.
  auto ir_entity =
      pdpi::PiEntityToIr(p4_info, pi_update.entity(), pdpi_options);
  if (!ir_entity.ok()) {
    LOG(ERROR) << "PDPI could not translate a PI entity to IR: "
               << pi_update.entity().ShortDebugString();
    return gutil::StatusBuilder(ir_entity.status().code())
           << "[P4RT/PDPI] " << ir_entity.status().message();
  }
  auto normalized_pi_entry =
      pdpi::IrEntityToPi(p4_info, *ir_entity, pdpi_options);
  if (!ir_entity.ok()) {
    LOG(ERROR) << "PDPI could not translate an IR entity to PI: "
               << ir_entity->ShortDebugString();
    return gutil::StatusBuilder(normalized_pi_entry.status().code())
           << "[P4RT/PDPI] " << normalized_pi_entry.status().message();
  }

  if (ir_entity->entity_case() == pdpi::IrEntity::kTableEntry) {
    // Skip the constraint check for DELETE requests because existing entries
    // already satisfy constraints, and the request may also omit actions.
    if (pi_update.type() != p4::v1::Update::DELETE) {
      // If the constraints are not met then we should just report an error
      // (i.e. do not try to handle the entry in lower layers).
      RETURN_IF_ERROR(ValidateTableEntryConstraints(
          pi_update.entity().table_entry(), constraint_info));
    }

    // Verify the table entry can be written to the table.
    absl::Status role_has_access = AllowRoleAccessToTable(
        role_name, ir_entity->table_entry().table_name(), p4_info);
    if (!role_has_access.ok()) {
      LOG(WARNING) << role_has_access
                   << " IR Table Entry: " << ir_entity->ShortDebugString();
      return role_has_access;
    }
<<<<<<< HEAD
=======
  } else if (ir_entity->entity_case() ==
             pdpi::IrEntity::kPacketReplicationEngineEntry) {
    // TODO (b/286567424): To be removed once all multicast adjustments are
    // submitted.
    if (!FLAGS_enable_packet_replication_entries) {
      LOG(ERROR) << "Packet replication engine entries are not supported yet: "
                 << ir_entity->ShortDebugString();
      return gutil::UnimplementedErrorBuilder()
             << "Packet replication engine entries are not supported yet: "
             << ir_entity->ShortDebugString();
    }
>>>>>>> df0acc3e
  }

  // Apply any custom translation that are needed on the switch side to
  // account for gNMI configs (e.g. port ID translation).
  RETURN_IF_ERROR(
      UpdateIrEntityForOrchAgent(*ir_entity, p4_info, translate_port_ids,
                                 port_translation_map, cpu_queue_translator));

  ASSIGN_OR_RETURN(auto entity_key,
                   pdpi::EntityKey::MakeEntityKey(*normalized_pi_entry));
  return sonic::AppDbEntry{
      .entry = *ir_entity,
      .update_type = pi_update.type(),
      .pi_entity = *normalized_pi_entry,
      .entity_key = entity_key,
      .appdb_table = GetAppDbTableType(*ir_entity),
  };
}

sonic::AppDbUpdates PiEntityUpdatesToIr(
    const p4::v1::WriteRequest& request, const pdpi::IrP4Info& p4_info,
    const EntityMap& entity_cache,
    const ActionProfileCapacityMap& capacity_by_action_profile_name,
    const p4_constraints::ConstraintInfo& constraint_info,
    bool translate_port_ids,
    const boost::bimap<std::string, std::string>& port_translation_map,
    const CpuQueueTranslator& cpu_queue_translator,
    pdpi::IrWriteResponse* response) {
  absl::flat_hash_set<pdpi::EntityKey> keys_in_request;
  bool has_duplicates = false;
  sonic::AppDbUpdates ir_updates;
  absl::flat_hash_map<std::string, int64_t> resources_in_batch;

  // Fail on first error.
  for (const p4::v1::Update& pi_update : request.updates()) {
    pdpi::IrUpdateStatus& entry_status = *response->add_statuses();

    // If we cannot translate it then we should just report an error (i.e. do
    // not try to handle it in lower layers).
    absl::StatusOr<sonic::AppDbEntry> app_db_entry = PiUpdateToAppDbEntry(
        p4_info, pi_update, request.role(), constraint_info, translate_port_ids,
        port_translation_map, cpu_queue_translator);
    if (!app_db_entry.ok()) {
      entry_status = GetIrUpdateStatus(app_db_entry.status());
      break;
    }
    if (keys_in_request.contains(app_db_entry->entity_key)) {
      // We will rewrite all responses below; no need to set entry_status here.
      has_duplicates = true;
      break;
    }
    keys_in_request.insert(app_db_entry->entity_key);

    // Verify the entry exists (for MODIFY/DELETE) or not exists (for DELETE)
    // against the cache.
    if (absl::Status cache_verification =
            VerifyEntityCacheForExistence(entity_cache, *app_db_entry);
        !cache_verification.ok()) {
      entry_status = GetIrUpdateStatus(cache_verification);
      break;
    }

    absl::StatusOr<sonic::TableResources> resource_change =
        VerifyCapacityAndGetTableResourceChange(
            p4_info, *app_db_entry, entity_cache,
            capacity_by_action_profile_name, resources_in_batch);
    if (!resource_change.ok()) {
      entry_status = GetIrUpdateStatus(resource_change.status());
      break;
    }

    entry_status = GetIrUpdateStatus(absl::OkStatus());
    if (resource_change->action_profile.has_value()) {
      // When accounting for the total batch resources we do not assume a MODIFY
      // or DELETE will succeed. So if a request would free resources we act as
      // if it does not (i.e. max of 0).
      resources_in_batch[resource_change->action_profile->name] +=
          resource_change->action_profile->total_weight;
    }
    app_db_entry->resource_utilization_change = *resource_change;
    app_db_entry->rpc_index = response->statuses_size() - 1;
    ir_updates.entries.push_back(*app_db_entry);
    ++ir_updates.total_rpc_updates;
  }

  // Abandon the whole write request if any duplicate was found in the batch.
  if (has_duplicates) {
    response->clear_statuses();
    *response->add_statuses() = GetIrUpdateStatus(
        absl::StatusCode::kInvalidArgument,
        "[P4RT App] Found duplicated key in the same batch request.");
    ir_updates.entries.clear();
    ir_updates.total_rpc_updates = 0;
  }

  // Mark any remaining unprocessed updates as aborted.
  const pdpi::IrUpdateStatus kAborted =
      GetIrUpdateStatus(absl::StatusCode::kAborted, "Not attempted");
  for (int i = response->statuses().size(); i < request.updates().size(); ++i) {
    *response->add_statuses() = kAborted;
  }

  return ir_updates;
}

absl::Status UpdateCacheAndUtilizationState(
    EntityMap& entity_cache,
    ActionProfileCapacityMap& capacity_by_action_profile_name,
    const sonic::AppDbUpdates& app_db_updates,
    const pdpi::IrWriteResponse& results) {
  for (const sonic::AppDbEntry& app_db_entry : app_db_updates.entries) {
    // Lower layers should rervert any state on failure so a failing request
    // should not affect our internal state.
    if (results.statuses(app_db_entry.rpc_index).code() !=
        google::rpc::Code::OK) {
      continue;
    }

    switch (app_db_entry.update_type) {
      case p4::v1::Update::INSERT:
      case p4::v1::Update::MODIFY:
        entity_cache[app_db_entry.entity_key] = app_db_entry.pi_entity;
        break;
      case p4::v1::Update::DELETE: {
        ASSIGN_OR_RETURN(
            auto key, pdpi::EntityKey::MakeEntityKey(app_db_entry.pi_entity));
        entity_cache.erase(key);
        break;
      }
      default:
        return gutil::InternalErrorBuilder()
               << "Invalid Update Type: "
               << p4::v1::Update::Type_Name(app_db_entry.update_type);
    }

    if (app_db_entry.resource_utilization_change.action_profile.has_value()) {
      const std::string& profile_name =
          app_db_entry.resource_utilization_change.action_profile->name;
      auto* utilization =
          gutil::FindOrNull(capacity_by_action_profile_name, profile_name);
      if (utilization == nullptr) {
        return gutil::InternalErrorBuilder()
               << "Could not find action profile utilization for '"
               << profile_name << "' which needs to be updated.";
      }
      utilization->current_utilization +=
          app_db_entry.resource_utilization_change.action_profile->total_weight;
    }
  }
  return absl::OkStatus();
}

absl::StatusOr<absl::flat_hash_map<pdpi::EntityKey, p4::v1::Entity>>
RebuildEntityEntryCache(
    const pdpi::IrP4Info& p4_info, bool translate_port_ids,
    const boost::bimap<std::string, std::string>& port_translation_map,
    const CpuQueueTranslator& cpu_queue_translator,
    sonic::P4rtTable& p4rt_table, sonic::VrfTable& vrf_table) {
  absl::flat_hash_map<pdpi::EntityKey, p4::v1::Entity> cache;
  // Get all P4RT keys associated with IrTableEntry objects from the AppDb.
  for (const auto& app_db_key : sonic::GetAllP4TableEntryKeys(p4rt_table)) {
    // Read a single table entry out of the AppDb
    ASSIGN_OR_RETURN(pdpi::IrTableEntry ir_table_entry,
                     sonic::ReadP4TableEntry(p4rt_table, p4_info, app_db_key));
    RETURN_IF_ERROR(TranslateTableEntry(
        TranslateTableEntryOptions{
            .direction = TranslationDirection::kForController,
            .ir_p4_info = p4_info,
            .translate_port_ids = translate_port_ids,
            .port_map = port_translation_map,
            .cpu_queue_translator = cpu_queue_translator,
        },
        ir_table_entry));

    auto p4rt_entry = pdpi::IrTableEntryToPi(p4_info, ir_table_entry);
    if (!p4rt_entry.ok()) {
      LOG(ERROR) << "PDPI could not translate IR table entry to PI: "
                 << ir_table_entry.ShortDebugString();
      return gutil::StatusBuilder(p4rt_entry.status().code())
             << "[P4RT/PDPI] " << p4rt_entry.status().message();
    }
    (*p4rt_entry).clear_counter_data();
    (*p4rt_entry).clear_meter_counter_data();
    *cache[pdpi::EntityKey(*p4rt_entry)].mutable_table_entry() = *p4rt_entry;
  }

  // Get all VRF_TABLE entries from the AppDb.
  ASSIGN_OR_RETURN(std::vector<pdpi::IrTableEntry> vrf_entries,
                   sonic::GetAllAppDbVrfTableEntries(vrf_table));
  for (const auto& ir_table_entry : vrf_entries) {
    auto vrf_entry = pdpi::IrTableEntryToPi(p4_info, ir_table_entry);
    if (!vrf_entry.ok()) {
      LOG(ERROR) << "PDPI could not translate IR table entry to PI: "
                 << ir_table_entry.ShortDebugString();
      return gutil::StatusBuilder(vrf_entry.status().code())
             << "[P4RT/PDPI] " << vrf_entry.status().message();
    }
    *cache[pdpi::EntityKey(*vrf_entry)].mutable_table_entry() = *vrf_entry;
  }

  // Get all REPLICATION_IP_MULTICAST_TABLE entries from the AppDb.
  ASSIGN_OR_RETURN(std::vector<pdpi::IrPacketReplicationEngineEntry>
                       packet_replication_entries,
                   sonic::GetAllAppDbPacketReplicationTableEntries(p4rt_table));
<<<<<<< HEAD
  for (auto& ir_entry : packet_replication_entries) {
    RETURN_IF_ERROR(TranslatePacketReplicationEntry(
        TranslateTableEntryOptions{
            .direction = TranslationDirection::kForController,
            .ir_p4_info = p4_info,
            .translate_port_ids = translate_port_ids,
            .port_map = port_translation_map,
            .cpu_queue_translator = cpu_queue_translator,
        },
        ir_entry));
=======
  for (const auto& ir_entry : packet_replication_entries) {
>>>>>>> df0acc3e
    auto pi_entry = pdpi::IrPacketReplicationEngineEntryToPi(p4_info, ir_entry);
    if (!pi_entry.ok()) {
      LOG(ERROR) << "PDPI could not translate IR packet replication to PI: "
                 << ir_entry.ShortDebugString();
      return gutil::StatusBuilder(pi_entry.status().code())
             << "[P4RT/PDPI] " << pi_entry.status().message();
    }
    p4::v1::Entity pi_entity;
    *pi_entity.mutable_packet_replication_engine_entry() = *pi_entry;
    ASSIGN_OR_RETURN(auto entity_key,
                     pdpi::EntityKey::MakeEntityKey(pi_entity));
    cache[entity_key] = pi_entity;
  }

  return cache;
}

std::vector<pdpi::IrEntity> GetIrEntitiesFromCache(
    const absl::flat_hash_map<pdpi::EntityKey, p4::v1::Entity>& entity_cache,
    const pdpi::IrP4Info& ir_p4_info, bool translate_port_ids,
    const boost::bimap<std::string, std::string>& port_translation_map,
    const CpuQueueTranslator& cpu_queue_translator,
    const p4::v1::Entity::EntityCase entity_type,
    std::vector<std::string>& failures) {
  // Translate the Entity cache into IR entries for comparison.
  std::vector<pdpi::IrEntity> ir_entries;
  int failure_count = 0;
  for (const auto& [_, pi_entity] : entity_cache) {
    if (entity_type != pi_entity.entity_case()) {
      continue;
    }
    auto ir_entity = TranslatePiEntityForOrchAgent(
        pi_entity, ir_p4_info, translate_port_ids, port_translation_map,
        cpu_queue_translator, /*translate_key_only=*/false);
    if (!ir_entity.ok()) {
      failure_count++;
      continue;
    }
    if (GetAppDbTableType(*ir_entity) != sonic::AppDbTableType::P4RT) {
      continue;
    }
    ir_entries.push_back(*std::move(ir_entity));
  }
  if (failure_count > 0) {
    failures.push_back(absl::StrCat("Failed to translate ", failure_count,
                                    " for entity type ", entity_type,
                                    " from the entity cache."));
  }
  return ir_entries;
}

}  // namespace

P4RuntimeImpl::P4RuntimeImpl(
    sonic::P4rtTable p4rt_table, sonic::VrfTable vrf_table,
    sonic::HashTable hash_table, sonic::SwitchTable switch_table,
    sonic::PortTable port_table, sonic::HostStatsTable host_stats_table,
    std::unique_ptr<sonic::WarmBootStateAdapter> warm_boot_state_adapter,
    std::unique_ptr<sonic::PacketIoInterface> packetio_impl,
//TODO(PINS): To add component_state, system_state and netdev_translator.
/*  swss::ComponentStateHelperInterface& component_state,
    swss::SystemStateHelperInterface& system_state,
    swss::IntfTranslator& netdev_translator,*/
    const P4RuntimeImplOptions& p4rt_options)
    : p4rt_table_(std::move(p4rt_table)),
      vrf_table_(std::move(vrf_table)),
      hash_table_(std::move(hash_table)),
      switch_table_(std::move(switch_table)),
      port_table_(std::move(port_table)),
      host_stats_table_(std::move(host_stats_table)),
      warm_boot_state_adapter_(std::move(warm_boot_state_adapter)),
      forwarding_config_full_path_(p4rt_options.forwarding_config_full_path),
      packetio_impl_(std::move(packetio_impl)),
//TODO(PINS): To add component_state, system_state and netdev_translator.
/*      component_state_(component_state),
      system_state_(system_state),
      netdev_translator_(netdev_translator), */
      translate_port_ids_(p4rt_options.translate_port_ids),
      cpu_queue_translator_(CpuQueueTranslator::Empty()),
      is_freeze_mode_(p4rt_options.is_freeze_mode) {
  absl::optional<std::string> init_failure;

  // Start the controller manager.
  controller_manager_ = absl::make_unique<SdnControllerManager>();

  // Spawn the receiver thread to receive In packets.
  auto status_or = StartReceive(p4rt_options.use_genetlink);
  if (status_or.ok()) {
    receive_thread_ = std::move(*status_or);
  } else {
    init_failure = absl::StrCat("Failed to spawn Receive thread, error: ",
                                status_or.status().ToString());
  }
}

grpc::Status P4RuntimeImpl::Write(grpc::ServerContext* context,
                                  const p4::v1::WriteRequest* request,
                                  p4::v1::WriteResponse* response) {
  absl::MutexLock l(&server_state_lock_);

#ifdef __EXCEPTIONS
  try {
#endif
    absl::Time write_start_time = absl::Now();

    // Verify the request comes from the primary connection.
    auto connection_status = controller_manager_->AllowRequest(*request);
    if (!connection_status.ok()) {
      return connection_status;
    }

    // We can only program the flow if the forwarding pipeline has been set.
    if (!ir_p4info_.has_value()) {
      return grpc::Status(grpc::StatusCode::FAILED_PRECONDITION,
                          "Switch has not configured the forwarding pipeline.");
    }

    pdpi::IrWriteRpcStatus rpc_status;
    pdpi::IrWriteResponse* rpc_response = rpc_status.mutable_rpc_response();
    sonic::AppDbUpdates app_db_updates = PiEntityUpdatesToIr(
        *request, *ir_p4info_, entity_cache_, capacity_by_action_profile_name_,
        *p4_constraint_info_, translate_port_ids_, port_translation_map_,
        *cpu_queue_translator_, rpc_response);

    // Any AppDb update failures should be appended to the `rpc_response`. If
    // UpdateAppDb fails we should go critical.
    auto app_db_write_status = sonic::UpdateAppDb(
        p4rt_table_, vrf_table_, app_db_updates, *ir_p4info_, rpc_response);
    if (!app_db_write_status.ok()) {
      return EnterCriticalState(
          absl::StrCat("Unexpected error calling UpdateAppDb: ",
                       app_db_write_status.ToString()));
    }

    // We do a bit of bookkeeping, before sending our final response to the
    // controller, so that we can ensure correct fail on first semantics. Each
    // layer gets a chance at a "first" failure so it is possible to have
    // multiple failures (not including the ABORTED ones) in a batch.
    //
    // Consider the following case where we get a batch of 10 entries:
    //   1. P4RT App fails to translate entry 6 and thus marks entries
    //      7-10 as ABORTED.
    //   2. SWSS then only sees entries 1-5 for which it fails on entry 3.
    //      Therefore, marking entries 4 and 5 as ABORTED.
    //
    // In the response to the controller entry 6 would have a non-ABORTED error.
    bool found_first_failure = false;
    for (auto& rpc_error :
         *rpc_status.mutable_rpc_response()->mutable_statuses()) {
      if (rpc_error.code() == google::rpc::OK) {
        continue;
      }
      if (!found_first_failure) {
        found_first_failure = true;
        continue;
      }
      LOG_IF(WARNING, rpc_error.code() != google::rpc::ABORTED)
          << "Found an error that should be marked ABORTED. This is expected "
             "if a higher layer rejects one flow in a batch and a lower layer "
             "rejects another: "
          << rpc_error.message();
      rpc_error.set_code(google::rpc::ABORTED);
    }

    auto grpc_status = pdpi::IrWriteRpcStatusToGrpcStatus(rpc_status);
    if (!grpc_status.ok()) {
      LOG(ERROR) << "PDPI failed to translate RPC status to gRPC status: "
                 << rpc_status.ShortDebugString();
      return EnterCriticalState(grpc_status.status().ToString());
    }

    absl::Status cache_and_util_status = UpdateCacheAndUtilizationState(
        entity_cache_, capacity_by_action_profile_name_, app_db_updates,
        *rpc_response);
    if (!cache_and_util_status.ok()) {
      LOG(ERROR) << "Could not update cache and utilization for write request: "
                 << cache_and_util_status;
      return EnterCriticalState(cache_and_util_status.ToString());
    }

    absl::Duration write_execution_time = absl::Now() - write_start_time;
    write_batch_requests_ += 1;
    write_total_requests_ += app_db_updates.total_rpc_updates;
    write_execution_time_ += write_execution_time;

    // Log a warning for any batch requests that are taking "too long" so we can
    // have an accurate time of when it happened.
    if (write_execution_time > absl::Milliseconds(500)) {
      LOG(WARNING) << absl::StreamFormat(
          "Batch request (%d entries) took >500ms: %lldms ",
          app_db_updates.total_rpc_updates,
          absl::ToInt64Milliseconds(write_execution_time));
      LOG_IF(WARNING, !app_db_updates.entries.empty())
          << "First entry: "
          << app_db_updates.entries[0].entry.ShortDebugString();
      if (VLOG_IS_ON(1)) {
        for (const auto& entry : app_db_updates.entries) {
          LOG(WARNING) << "entry " << entry.rpc_index << ": "
                       << entry.entry.ShortDebugString();
        }
      }
    }

    return *grpc_status;
#ifdef __EXCEPTIONS
  } catch (const std::exception& e) {
    return EnterCriticalState(
        absl::StrCat("Exception caught in ", __func__, ", error:", e.what()));
  } catch (...) {
    return EnterCriticalState(
        absl::StrCat("Unknown exception caught in ", __func__, "."));
  }
#endif
}

grpc::Status P4RuntimeImpl::Read(
    grpc::ServerContext* context, const p4::v1::ReadRequest* request,
    grpc::ServerWriter<p4::v1::ReadResponse>* response_writer) {
  // Default max receive message size in GRPC is 4MB, setting the batch size to
  // 2500 assuming each response message is less than ~1600 bytes max.
  constexpr int kReadResponseBatchSize = 2500;
  absl::MutexLock l(&server_state_lock_);

#ifdef __EXCEPTIONS
  try {
#endif
    absl::Time read_start_time = absl::Now();

    auto connection_status = controller_manager_->AllowRequest(*request);
    if (!connection_status.ok()) {
      return connection_status;
    }

    if (!ir_p4info_.has_value()) {
      return grpc::Status(grpc::StatusCode::FAILED_PRECONDITION,
                          "Switch has no ForwardingPipelineConfig.");
    }
    if (request == nullptr) {
      return grpc::Status(grpc::StatusCode::INVALID_ARGUMENT,
                          "ReadRequest cannot be a nullptr.");
    }
    if (response_writer == nullptr) {
      return grpc::Status(grpc::StatusCode::INVALID_ARGUMENT,
                          "ReadResponse writer cannot be a nullptr.");
    }

    auto responses_status = ReadAllEntitiesInBatches(
        kReadResponseBatchSize, *request, *ir_p4info_, entity_cache_,
        translate_port_ids_, port_translation_map_, *cpu_queue_translator_,
        p4rt_table_);
    if (!responses_status.ok()) {
      LOG(WARNING) << "Read failure: " << responses_status.status();
      return grpc::Status(
          grpc::StatusCode::UNKNOWN,
          absl::StrCat("Read failure: ", responses_status.status().ToString()));
    }

    for (auto& response : responses_status.value()) {
      response_writer->Write(response);
    }

    absl::Duration read_execution_time = absl::Now() - read_start_time;
    read_total_requests_ += 1;
    read_execution_time_ += read_execution_time;

    return grpc::Status::OK;
#ifdef __EXCEPTIONS
  } catch (const std::exception& e) {
    return EnterCriticalState(
        absl::StrCat("Exception caught in ", __func__, ", error:", e.what()));
  } catch (...) {
    return EnterCriticalState(
        absl::StrCat("Unknown exception caught in ", __func__, "."));
  }
#endif
}

grpc::Status P4RuntimeImpl::StreamChannel(
    grpc::ServerContext* context,
    grpc::ServerReaderWriter<p4::v1::StreamMessageResponse,
                             p4::v1::StreamMessageRequest>* stream) {
#ifdef __EXCEPTIONS
  try {
#endif
    if (context == nullptr) {
      LOG(WARNING) << "StreamChannel context is a nullptr.";
      return grpc::Status(grpc::StatusCode::INVALID_ARGUMENT,
                          "Context cannot be nullptr.");
    }

    // We create a unique SDN connection object for every active connection.
    auto sdn_connection = absl::make_unique<SdnConnection>(context, stream);
    LOG(INFO) << "StreamChannel is open with peer '" << context->peer() << "'.";

    // While the connection is active we can receive and send requests.
    p4::v1::StreamMessageRequest request;
    while (stream->Read(&request)) {
      absl::MutexLock l(&server_state_lock_);

      switch (request.update_case()) {
        case p4::v1::StreamMessageRequest::kArbitration: {
          LOG(INFO) << "Received arbitration request from '" << context->peer()
                    << "': " << request.ShortDebugString();

          auto status = controller_manager_->HandleArbitrationUpdate(
              request.arbitration(), sdn_connection.get());
          if (!status.ok()) {
            LOG(WARNING) << "Failed arbitration request for '"
                         << context->peer() << "': " << status.error_message();
            controller_manager_->Disconnect(sdn_connection.get());
            return status;
          }
          break;
        }
        case p4::v1::StreamMessageRequest::kPacket: {
          if (controller_manager_
                  ->AllowMutableRequest(controller_manager_->GetDeviceId(),
                                        sdn_connection->GetRoleName(),
                                        sdn_connection->GetElectionId())
                  .ok()) {
            // If we're the primary connection we can try to handle the
            // PacketOut request.
            absl::Status packet_out_status =
                HandlePacketOutRequest(request.packet());
            if (!packet_out_status.ok()) {
              packetio_counters_.packet_out_errors += 1;
              LOG(WARNING) << "Could not handle PacketOut request: "
                           << packet_out_status;
              sdn_connection->SendStreamMessageResponse(
                  GenerateErrorResponse(packet_out_status, request.packet()));
            } else {
              packetio_counters_.packet_out_sent += 1;
            }
          } else {
            // Otherwise, if it's not the primary connection trying to send a
            // message so we return a PERMISSION_DENIED error.
            packetio_counters_.packet_out_errors += 1;
            LOG(WARNING) << "Non-primary controller '" << context->peer()
                         << "' is trying to send PacketOut requests.";
            sdn_connection->SendStreamMessageResponse(
                GenerateErrorResponse(gutil::PermissionDeniedErrorBuilder()
                                          << "Only the primary connection can "
                                             "send PacketOut requests.",
                                      request.packet()));
          }
          break;
        }
        default:
          LOG(WARNING) << "Stream Channel '" << context->peer()
                       << "' has sent a request that was unhandled: "
                       << request.ShortDebugString();
          sdn_connection->SendStreamMessageResponse(
              GenerateErrorResponse(gutil::UnimplementedErrorBuilder()
                                    << "Stream update type is not supported."));
      }
    }

    // Disconnect the controller from the list of available connections, and
    // inform any other connections about arbitration changes.
    {
      absl::MutexLock l(&server_state_lock_);
      controller_manager_->Disconnect(sdn_connection.get());
    }

    LOG(INFO) << "Closing stream to peer '" << context->peer() << "'.";
    if (context->IsCancelled()) {
      LOG(WARNING)
          << "Stream was canceled and the peer may not have been informed.";
    }
    return grpc::Status::OK;
#ifdef __EXCEPTIONS
  } catch (const std::exception& e) {
    return EnterCriticalState(
        absl::StrCat("Exception caught in ", __func__, ", error:", e.what()));
  } catch (...) {
    return EnterCriticalState(
        absl::StrCat("Unknown exception caught in ", __func__, "."));
  }
#endif
}

grpc::Status P4RuntimeImpl::SetForwardingPipelineConfig(
    grpc::ServerContext* context,
    const p4::v1::SetForwardingPipelineConfigRequest* request,
    p4::v1::SetForwardingPipelineConfigResponse* response) {
  absl::MutexLock l(&server_state_lock_);

#ifdef __EXCEPTIONS
  try {
#endif
    LOG(INFO)
        << "Received SetForwardingPipelineConfig request from election id: "
        << request->election_id().ShortDebugString();

    // Verify this connection is allowed to set the P4Info.
    auto connection_status = controller_manager_->AllowRequest(*request);
    if (!connection_status.ok()) {
      return connection_status;
    }

    // P4Runtime allows for the controller to configure the switch in multiple
    // ways. The expectations are outlined here:
    //
    // https://p4.org/p4-spec/p4runtime/main/P4Runtime-Spec.html#sec-setforwardingpipelineconfig-rpc
    grpc::Status action_status;
    VLOG(1) << "Request action: " << request->Action_Name(request->action());
    switch (request->action()) {
      case p4::v1::SetForwardingPipelineConfigRequest::VERIFY:
        action_status = VerifyPipelineConfig(*request);
        break;
      case p4::v1::SetForwardingPipelineConfigRequest::VERIFY_AND_COMMIT:
        action_status = VerifyAndCommitPipelineConfig(*request);
        break;
      case p4::v1::SetForwardingPipelineConfigRequest::COMMIT:
        action_status = CommitPipelineConfig(*request);
        break;
      case p4::v1::SetForwardingPipelineConfigRequest::RECONCILE_AND_COMMIT: {
        action_status = ReconcileAndCommitPipelineConfig(*request);
        break;
      }
      default: {
        LOG(WARNING) << "Received SetForwardingPipelineConfigRequest with an "
                        "unsupported action: "
                     << request->Action_Name(request->action());
        return grpc::Status(
            grpc::StatusCode::UNIMPLEMENTED,
            absl::StrFormat(
                "SetForwardingPipelineConfig action '%s' is unsupported.",
                request->Action_Name(request->action())));
      }
    }

    if (action_status.error_code() == grpc::StatusCode::INTERNAL) {
      LOG(ERROR) << "Critically failed to apply ForwardingPipelineConfig: "
                 << action_status.error_message();
      return EnterCriticalState(action_status.error_message());
    } else if (!action_status.ok()) {
      LOG(WARNING) << "SetForwardingPipelineConfig failed: "
                   << action_status.error_message();
      return action_status;
    }

    LOG(INFO) << absl::StreamFormat(
        "SetForwardingPipelineConfig completed '%s' successfully.",
        p4::v1::SetForwardingPipelineConfigRequest::Action_Name(
            request->action()));

    // Only record the time for a successful commit action.
    if (request->action() !=
        p4::v1::SetForwardingPipelineConfigRequest::VERIFY) {
      host_stats_table_.state_db->set(
          "CONFIG", {{"last-configuration-timestamp",
                      absl::StrCat(absl::ToUnixNanos(absl::Now()))}});
    }

#ifdef __EXCEPTIONS
  } catch (const std::exception& e) {
    return EnterCriticalState(
        absl::StrCat("Exception caught in ", __func__, ", error:", e.what()));
  } catch (...) {
    return EnterCriticalState(
        absl::StrCat("Unknown exception caught in ", __func__, "."));
  }
#endif

  return grpc::Status::OK;
}

grpc::Status P4RuntimeImpl::GetForwardingPipelineConfig(
    grpc::ServerContext* context,
    const p4::v1::GetForwardingPipelineConfigRequest* request,
    p4::v1::GetForwardingPipelineConfigResponse* response) {
  absl::MutexLock l(&server_state_lock_);

#ifdef __EXCEPTIONS
  try {
#endif
    auto connection_status = controller_manager_->AllowRequest(*request);
    if (!connection_status.ok()) {
      return connection_status;
    }

    // If we have not set the forwarding pipeline. Then we don't return
    // anything on a get request.
    if (!forwarding_pipeline_config_.has_value()) {
      return grpc::Status(grpc::StatusCode::OK, "");
    }

    // Otherwise only return what the caller asks for.
    switch (request->response_type()) {
      case p4::v1::GetForwardingPipelineConfigRequest::ALL:
        *response->mutable_config() = *forwarding_pipeline_config_;
        break;
      case p4::v1::GetForwardingPipelineConfigRequest::COOKIE_ONLY:
        *response->mutable_config()->mutable_cookie() =
            forwarding_pipeline_config_->cookie();
        break;
      case p4::v1::GetForwardingPipelineConfigRequest::P4INFO_AND_COOKIE:
        *response->mutable_config()->mutable_p4info() =
            forwarding_pipeline_config_->p4info();
        *response->mutable_config()->mutable_cookie() =
            forwarding_pipeline_config_->cookie();
        break;
      case p4::v1::GetForwardingPipelineConfigRequest::DEVICE_CONFIG_AND_COOKIE:
        *response->mutable_config()->mutable_p4_device_config() =
            forwarding_pipeline_config_->p4_device_config();
        *response->mutable_config()->mutable_cookie() =
            forwarding_pipeline_config_->cookie();
        break;
      default:
        const std::string& response_type_name =
            p4::v1::GetForwardingPipelineConfigRequest::ResponseType_Name(
                request->response_type());
        LOG(WARNING) << "Unknown get forwarding config request type: "
                     << response_type_name;
        return grpc::Status(
            grpc::StatusCode::UNIMPLEMENTED,
            absl::StrFormat("No support provided for request type '%s'.",
                            response_type_name));
    }

#ifdef __EXCEPTIONS
  } catch (const std::exception& e) {
    return EnterCriticalState(
        absl::StrCat("Exception caught in ", __func__, ", error:", e.what()));
  } catch (...) {
    return EnterCriticalState(
        absl::StrCat("Unknown exception caught in ", __func__, "."));
  }
#endif

  return grpc::Status(grpc::StatusCode::OK, "");
}

absl::Status P4RuntimeImpl::UpdateDeviceId(uint64_t device_id) {
  absl::MutexLock l(&server_state_lock_);
  return controller_manager_->SetDeviceId(device_id);
}

absl::Status P4RuntimeImpl::AddPacketIoPort(const std::string& port_name) {
  absl::MutexLock l(&server_state_lock_);
  return packetio_impl_->AddPacketIoPort(port_name);
}

absl::Status P4RuntimeImpl::RemovePacketIoPort(const std::string& port_name) {
  absl::MutexLock l(&server_state_lock_);
  return packetio_impl_->RemovePacketIoPort(port_name);
}

// Responds with one of the following actions to port translation:
// * Add the new port translation for unknown name & ID
// * Update an existing {name, id} translation to the new ID
// * No-Op if the {name, id} pairing already exists
// * Reject if the ID is already in-use or if any input is empty ("").
//
// Consider existing port mappings: {"A", "1"}, {"B", "2"}
// The result map is:
// Port | <-----  Port ID  ------> |
// Name |   "1"  |   "2"  |   "3"  |
// =====|========|========|========|
//  "A" | No-Op  | Reject | Update |
// -----|--------|--------|--------|
//  "B" | Reject | No-Op  | Update |
// -----|--------|--------|--------|
//  "C" | Reject | Reject |  Add   |
absl::Status P4RuntimeImpl::AddPortTranslation(const std::string& port_name,
                                               const std::string& port_id) {
  absl::MutexLock l(&server_state_lock_);

  // Do not allow empty strings.
  if (port_name.empty()) {
    return gutil::InvalidArgumentErrorBuilder()
           << "Cannot add port translation {'" << port_name << "', '" << port_id
           << "'} without a port name.";
  } else if (port_id.empty()) {
    return gutil::InvalidArgumentErrorBuilder()
           << "Cannot add port translation {'" << port_name << "', '" << port_id
           << "'} without a port ID.";
  }

  // TODO: Remove DB writes when sFlow listens to another table.
  // If the Port Name/ID pair already exists then update AppDB and AppStateDB to
  // ensure sFlow gets an update.
  const auto name_iter = port_translation_map_.left.find(port_name);
  if (name_iter != port_translation_map_.left.end() &&
      name_iter->second == port_id) {
    port_table_.app_db->set(port_name, {{"id", port_id}});
    port_table_.app_state_db->set(port_name, {{"id", port_id}});
    return absl::OkStatus();
  }

  // If the ID exists (but isn't paired to the name), reject.
  if (const auto id_iter = port_translation_map_.right.find(port_id);
      id_iter != port_translation_map_.right.end()) {
    return gutil::AlreadyExistsErrorBuilder()
           << "Cannot add port translation {'" << port_name << "', '" << port_id
           << "'}. Port ID is already in use for translation {'"
           << id_iter->second << "', '" << port_id << "'}.";
  }
  // Insert or update the port mapping.
  LOG(INFO) << "Adding translation for {'" << port_name << "', '" << port_id
            << "'}.";
  if (name_iter != port_translation_map_.left.end()) {
    port_translation_map_.left.erase(name_iter);
  }
  port_translation_map_.insert({port_name, port_id});
  port_table_.app_db->set(port_name, {{"id", port_id}});
  port_table_.app_state_db->set(port_name, {{"id", port_id}});
  return absl::OkStatus();
}

absl::Status P4RuntimeImpl::RemovePortTranslation(
    const std::string& port_name) {
  absl::MutexLock l(&server_state_lock_);

  // Do not allow empty strings.
  if (port_name.empty()) {
    return absl::InvalidArgumentError(
        "Cannot remove port translation without the port name.");
  }

  if (auto port = port_translation_map_.left.find(port_name);
      port != port_translation_map_.left.end()) {
    LOG(INFO) << "Removing translation for {'" << port->first << "', '"
              << port->second << "'}.";
    port_translation_map_.left.erase(port);
  }

  port_table_.app_db->del(port_name);
  port_table_.app_state_db->del(port_name);
  return absl::OkStatus();
}

absl::Status P4RuntimeImpl::DumpDebugData(const std::string& path,
                                          const std::string& log_level) {
  sonic::PacketIoCounters counters = GetPacketIoCounters();
  std::string debug_str = absl::StrFormat(
      "Timestamp: %s\n"
      "PacketIoCounters \n"
      "PacketOut sent: %d, errors %d \n"
      "PacketIn received: %d, errors %d \n",
      absl::FormatTime(absl::Now()), counters.packet_out_sent,
      counters.packet_out_errors, counters.packet_in_received,
      counters.packet_in_errors);

  return gutil::WriteFile(debug_str, path + "/packet_io_counters");
}

//absl::Status P4RuntimeImpl::VerifyState(bool update_component_state) {
absl::Status P4RuntimeImpl::VerifyState() {
  absl::MutexLock l(&server_state_lock_);
  std::vector<std::string> failures = {"P4RT App State Verification failures:"};

  // Verify the P4RT_TABLE entries against the cache.
  std::vector<pdpi::IrEntity> p4rt_entities = GetIrEntitiesFromCache(
      entity_cache_, *ir_p4info_, translate_port_ids_, port_translation_map_,
      *cpu_queue_translator_, p4::v1::Entity::kTableEntry, failures);
  std::vector<std::string> p4rt_table_failures =
      sonic::VerifyP4rtTableWithCacheEntities(*p4rt_table_.app_db,
                                              p4rt_entities, *ir_p4info_);
  if (!p4rt_table_failures.empty()) {
    failures.insert(failures.end(), p4rt_table_failures.begin(),
                    p4rt_table_failures.end());
  }

  // Verify the VRF_TABLE entries.
  std::vector<std::string> vrf_table_failures =
      sonic::VerifyAppStateDbAndAppDbEntries(*vrf_table_.app_state_db,
                                             *vrf_table_.app_db);
  if (!vrf_table_failures.empty()) {
    failures.insert(failures.end(), vrf_table_failures.begin(),
                    vrf_table_failures.end());
  }

  // Verify the HASH_TABLE entries.
  std::vector<std::string> hash_table_failures =
      sonic::VerifyAppStateDbAndAppDbEntries(*hash_table_.app_state_db,
                                             *hash_table_.app_db);
  if (!hash_table_failures.empty()) {
    failures.insert(failures.end(), hash_table_failures.begin(),
                    hash_table_failures.end());
  }

  // Verify the SWITCH_TABLE entries.
  std::vector<std::string> switch_table_failures =
      sonic::VerifyAppStateDbAndAppDbEntries(*switch_table_.app_state_db,
                                             *switch_table_.app_db);
  if (!switch_table_failures.empty()) {
    failures.insert(failures.end(), switch_table_failures.begin(),
                    switch_table_failures.end());
  }

  // Verify the REPLICATION_IP_MULTICAST_TABLE entries.
  std::vector<pdpi::IrEntity> packet_replication_entries =
      GetIrEntitiesFromCache(entity_cache_, *ir_p4info_, translate_port_ids_,
                             port_translation_map_, *cpu_queue_translator_,
                             p4::v1::Entity::kPacketReplicationEngineEntry,
                             failures);
  std::vector<std::string> packet_replication_table_failures =
      sonic::VerifyPacketReplicationWithCacheEntities(
          p4rt_table_, packet_replication_entries);
  if (!packet_replication_table_failures.empty()) {
    failures.insert(failures.end(), packet_replication_table_failures.begin(),
                    packet_replication_table_failures.end());
  }

  if (failures.size() > 1) {
    return gutil::UnknownErrorBuilder() << absl::StrJoin(failures, "\n  ");
  }
  return absl::OkStatus();
}

absl::StatusOr<FlowProgrammingStatistics>
P4RuntimeImpl::GetFlowProgrammingStatistics() {
  absl::MutexLock l(&server_state_lock_);

  std::optional<absl::Duration> max_write_time =
      write_execution_time_.ReadMaxValue();
  FlowProgrammingStatistics stats{
      .write_batch_count = write_batch_requests_.ReadDataAndReset(),
      .write_requests_count = write_total_requests_.ReadDataAndReset(),
      .write_time = write_execution_time_.ReadDataAndReset(),
      .read_request_count = read_total_requests_.ReadDataAndReset(),
      .read_time = read_execution_time_.ReadDataAndReset(),
  };

  if (max_write_time.has_value()) {
    stats.max_write_time = *max_write_time;
  }
  return stats;
}

void P4RuntimeImpl::SetCpuQueueTranslator(
    std::unique_ptr<CpuQueueTranslator> translator) {
  absl::MutexLock l(&server_state_lock_);
  cpu_queue_translator_ = std::move(translator);
}

sonic::PacketIoCounters P4RuntimeImpl::GetPacketIoCounters() {
  absl::MutexLock l(&server_state_lock_);

  return packetio_counters_;
}

absl::Status P4RuntimeImpl::HandlePacketOutRequest(
    const p4::v1::PacketOut& packet_out) {
  if (!ir_p4info_.has_value()) {
    return gutil::FailedPreconditionErrorBuilder()
           << "Switch has not configured the forwarding pipeline.";
  }
  return SendPacketOut(*ir_p4info_, translate_port_ids_, port_translation_map_,
                       packetio_impl_.get(), packet_out);
}

grpc::Status P4RuntimeImpl::VerifyPipelineConfig(
    const p4::v1::SetForwardingPipelineConfigRequest& request) const {
  // In all cases where we need to verify a config the spec requires a config to
  // be set.
  if (!request.has_config()) {
    LOG(WARNING) << "ForwardingPipelineConfig is missing the config field.";
    return grpc::Status(
        grpc::StatusCode::INVALID_ARGUMENT,
        "ForwardingPipelineConfig is missing the config field.");
  }

  absl::Status validate_p4info = ValidateP4Info(request.config().p4info());
  if (!validate_p4info.ok()) {
    // Any failure to validate indicates an invalid P4Info.
    std::string library_prefix = LibraryPrefix(validate_p4info);
    LOG(WARNING) << library_prefix << "Failed to validate P4Info. "
                 << validate_p4info;
    return gutil::AbslStatusToGrpcStatus(
        gutil::StatusBuilder(absl::StatusCode::kInvalidArgument)
        << library_prefix
        << "Failed to validate P4Info. Details: " << validate_p4info.message());
  }
  return grpc::Status::OK;
}

grpc::Status P4RuntimeImpl::VerifyAndCommitPipelineConfig(
    const p4::v1::SetForwardingPipelineConfigRequest& request) {
  // Today we do not clear any forwarding state so if we detect any we return an
  // UNIMPLEMENTED error.
  if (forwarding_pipeline_config_.has_value()) {
    return grpc::Status(
        grpc::StatusCode::UNIMPLEMENTED,
        "Clearing existing forwarding state is not supported. Try using "
        "RECONCILE_AND_COMMIT instead.");
  }

  // Apply the P4Info, and configure the switch.
  grpc::Status commit_status = ReconcileAndCommitPipelineConfig(request);
  if (!commit_status.ok()) {
    return commit_status;
  }

  // Rebuild the table_entry cache.
  auto entity_cache = RebuildEntityEntryCache(
      *ir_p4info_, translate_port_ids_, port_translation_map_,
      *cpu_queue_translator_, p4rt_table_, vrf_table_);
  if (!entity_cache.ok()) {
    LOG(ERROR) << "Failed to build the table cache during COMMIT: "
               << entity_cache.status();
    return EnterCriticalState(entity_cache.status().ToString());
/*TODO(PINS): To handle component_state_ later.
    return EnterCriticalState(entity_cache.status().ToString(),
                              component_state_); */
  }
  entity_cache_ = *std::move(entity_cache);

  return grpc::Status::OK;
}

grpc::Status P4RuntimeImpl::CommitPipelineConfig(
    const p4::v1::SetForwardingPipelineConfigRequest& request) {
  if (request.has_config()) {
    return grpc::Status(grpc::StatusCode::INVALID_ARGUMENT,
                        "The config field cannot be set when using the COMMIT "
                        "action. It can only be loaded from from a previously "
                        "saved file (e.g. VERIFY_AND_SAVE).");
  }

  if (!forwarding_config_full_path_.has_value()) {
    return grpc::Status(grpc::StatusCode::FAILED_PRECONDITION,
                        "P4RT App has not been configured to save forwarding "
                        "configs. The COMMIT action cannot be used.");
  }

  p4::v1::SetForwardingPipelineConfigRequest saved_config;
  absl::Status read_status = gutil::ReadProtoFromFile(
      *forwarding_config_full_path_, saved_config.mutable_config());
  if (!read_status.ok()) {
    LOG(WARNING) << "Could not read saved config: " << read_status;
    return gutil::AbslStatusToGrpcStatus(read_status);
  }

  return VerifyAndCommitPipelineConfig(saved_config);
}

grpc::Status P4RuntimeImpl::ReconcileAndCommitPipelineConfig(
    const p4::v1::SetForwardingPipelineConfigRequest& request) {
  grpc::Status verified = VerifyPipelineConfig(request);
  if (!verified.ok()) return verified;

  // We cannot reconcile any config today so if we see that the new forwarding
  // config is different from the current one we just return an error.
  std::string diff_report;
  if (forwarding_pipeline_config_.has_value() &&
      !P4InfoEquals(forwarding_pipeline_config_->p4info(),
                    request.config().p4info(), &diff_report)) {
    LOG(WARNING) << "Cannot modify P4Info once it has been configured.";
    return grpc::Status(
        grpc::StatusCode::UNIMPLEMENTED,
        absl::StrCat(
            "Modifying a configured forwarding pipeline is not currently "
            "supported. Please reboot the device. Configuration "
            "differences:\n",
            diff_report));
  }

  // If the IrP4Info hasn't been set then we need to configure the lower layers.
  if (!ir_p4info_.has_value()) {
    // Collect any P4RT constraints from the P4Info.
    auto constraint_info =
        p4_constraints::P4ToConstraintInfo(request.config().p4info());
    if (!constraint_info.ok()) {
      LOG(WARNING) << "Could not get constraint info from P4Info: "
                   << constraint_info.status();
      return gutil::AbslStatusToGrpcStatus(
          absl::Status(constraint_info.status().code(),
                       absl::StrCat("[P4 Constraint] ",
                                    constraint_info.status().message())));
    }

    // Convert the P4Info into an IrP4Info.
    auto ir_p4info = pdpi::CreateIrP4Info(request.config().p4info());
    if (!ir_p4info.ok()) {
      LOG(WARNING) << "Could not convert P4Info into IrP4Info: "
                   << ir_p4info.status();
      return gutil::AbslStatusToGrpcStatus(absl::Status(
          ir_p4info.status().code(),
          absl::StrCat("[P4RT/PDPI] ", ir_p4info.status().message())));
    }
    // Remove `@unsupported` entities so their use in requests will be rejected.
    pdpi::RemoveUnsupportedEntities(*ir_p4info);
    TranslateIrP4InfoForOrchAgent(*ir_p4info);

    // Apply a config if we don't currently have one.
    absl::Status config_result = ConfigureAppDbTables(*ir_p4info);
    if (!config_result.ok()) {
      LOG(ERROR) << "Failed to apply ForwardingPipelineConfig: "
                 << config_result;
      // TODO: cleanup P4RT table definitions instead of going
      // critical.
      return grpc::Status(grpc::StatusCode::INTERNAL, config_result.ToString());
    }

    // Store resource utilization limits for any ActionProfiles.
    for (const auto& [action_profile_name, action_profile_def] :
         ir_p4info->action_profiles_by_name()) {
      capacity_by_action_profile_name_[action_profile_name] =
          GetActionProfileResourceCapacity(action_profile_def);
      LOG(INFO) << "Adding action profile limits for '" << action_profile_name
                << "': max_weights_for_all_groups="
                << action_profile_def.action_profile().size();
    }

    // Update P4RuntimeImpl's state only if we succeed.
    p4_constraint_info_ = *std::move(constraint_info);
    ir_p4info_ = *std::move(ir_p4info);
  }

  // The ForwardingPipelineConfig is still updated in case the cookie value has
  // been changed.
  forwarding_pipeline_config_ = request.config();

  grpc::Status saved = SavePipelineConfig(*forwarding_pipeline_config_);
  if (!saved.ok()) {
    LOG(ERROR) << "Successfully applied, but could not save the "
               << "ForwardingPipelineConfig: " << saved.error_message();
    return saved;
  }

  return grpc::Status::OK;
}

grpc::Status P4RuntimeImpl::SavePipelineConfig(
    const p4::v1::ForwardingPipelineConfig& config) const {
  // If the save path is not set then there is nothing to do.
  if (!forwarding_config_full_path_.has_value()) {
    LOG(WARNING) << "Cannot save ForwardingPipelineConfig because the file "
                    "path was not set.";
    return grpc::Status::OK;
  }
  return gutil::AbslStatusToGrpcStatus(
      gutil::SaveProtoToFile(*forwarding_config_full_path_, config));
}

absl::Status P4RuntimeImpl::ConfigureAppDbTables(
    const pdpi::IrP4Info& ir_p4info) {
  nlohmann::json ext_tables_json = {};

  // Setup definitions for each each P4 ACL table.
  for (const pdpi::IrTableDefinition& table :
       OrderTablesBySize(ir_p4info.tables_by_name())) {
    std::string table_name = table.preamble().alias();
    ASSIGN_OR_RETURN(table::Type table_type, GetTableType(table),
                     _ << "Failed to configure table " << table_name << ".");

    // Add ACL table definition to AppDb (if applicable).
    if (table_type == table::Type::kAcl) {
      LOG(INFO) << "Configuring ACL table: " << table_name;
      ASSIGN_OR_RETURN(std::string acl_key,
                       sonic::InsertAclTableDefinition(p4rt_table_, table),
                       _ << "Failed to add ACL table definition '" << table_name
                         << "' to AppDb.");

      // Wait for OA to confirm it can realize the table updates.
      ASSIGN_OR_RETURN(
          pdpi::IrUpdateStatus status,
          sonic::GetAndProcessResponseNotificationWithoutRevertingState(
              *p4rt_table_.notification_consumer, acl_key));

      // Any issue with the forwarding config should be sent back to the
      // controller as an INVALID_ARGUMENT.
      if (status.code() != google::rpc::OK) {
        return gutil::InvalidArgumentErrorBuilder() << status.message();
      }
    }
    if (!ext_tables_json.dump().empty()) {
       // Publish all tables at once and get one success/failure response for them
      ASSIGN_OR_RETURN(
            std::string acl_key,
            sonic::PublishExtTablesDefinitionToAppDb(ext_tables_json, (uint64_t)0,
                       p4rt_table_),
            _ << "Could not publish Table Definition Set to APPDB");

      ASSIGN_OR_RETURN(
            pdpi::IrUpdateStatus status,
            sonic::GetAndProcessResponseNotificationWithoutRevertingState(
                 *p4rt_table_.notification_consumer, acl_key));

      // Any issue with the forwarding config should be sent back to the
      // controller as an INVALID_ARGUMENT.
      if (status.code() != google::rpc::OK) {
        return gutil::InvalidArgumentErrorBuilder() << status.message();
      }
    }
  }
  return absl::OkStatus();
}

absl::StatusOr<std::thread> P4RuntimeImpl::StartReceive(
    const bool use_genetlink) {
  // Define the lambda function for the callback to be executed for every
  // receive packet.
  auto SendPacketInToController =
      [this](const std::string& netdev_source_port_name,
             const std::string& netdev_target_port_name,
             const std::string& payload) -> absl::Status {
    absl::MutexLock l(&server_state_lock_);

    // The callback will have Linux netdev interfaces. So we first need to
    // convert it into a SONiC port name then if needed into the controller port
    // number.
    std::string sonic_source_port_name = netdev_source_port_name;
    std::string sonic_target_port_name = netdev_target_port_name;

    std::string source_port_id;
    if (translate_port_ids_) {
      auto port_id_or =
          TranslatePort(TranslationDirection::kForController,
                        port_translation_map_, sonic_source_port_name);
      if (!port_id_or.ok()) {
        packetio_counters_.packet_in_errors += 1;
        return gutil::StatusBuilder(port_id_or.status())
               << "Could not send PacketIn request because of bad source port "
                  "name."
               << port_id_or.status().message() << "Packet(hex): "
               << absl::BytesToHexString(payload).substr(
                      0, std::min<int>(payload.size(), 100));
      }
      source_port_id = *port_id_or;
    } else {
      source_port_id = sonic_source_port_name;
    }

    std::string target_port_id = source_port_id;
    if (!sonic_target_port_name.empty()) {
      if (translate_port_ids_) {
        auto port_id_or =
            TranslatePort(TranslationDirection::kForController,
                          port_translation_map_, sonic_target_port_name);
        if (!port_id_or.ok()) {
          packetio_counters_.packet_in_errors += 1;
          return gutil::StatusBuilder(port_id_or.status())
                 << "Could not send PacketIn request because of bad target "
                    "port name."
                 << port_id_or.status().message() << "Packet(hex): "
                 << absl::BytesToHexString(payload).substr(
                        0, std::min<int>(payload.size(), 100));
        }
        target_port_id = *port_id_or;
      } else {
        target_port_id = sonic_target_port_name;
      }
    }

    // Form the PacketIn metadata fields before writing into the
    // stream.
    auto packet_in = CreatePacketInMessage(source_port_id, target_port_id);

    p4::v1::StreamMessageResponse response;
    *response.mutable_packet() = packet_in;
    *response.mutable_packet()->mutable_payload() = payload;

    // Get the primary streamchannel and write into the stream.
    absl::Status status = controller_manager_->SendPacketInToPrimary(response);
    status.ok() ? packetio_counters_.packet_in_received += 1
                : packetio_counters_.packet_in_errors += 1;

    return status;
  };

  absl::MutexLock l(&server_state_lock_);
  if (packetio_impl_ == nullptr) {
    return absl::InvalidArgumentError("PacketIoImpl is a required object");
  }

  // Spawn the receiver thread.
  return packetio_impl_->StartReceive(SendPacketInToController, use_genetlink);
}

swss::WarmStart::WarmStartState
P4RuntimeImpl::GetOrchAgentWarmStartReconcliationState() const {
  constexpr absl::Duration kPollDuration = absl::Minutes(1);
  const absl::Time kTimeout = absl::Now() + kPollDuration;
  swss::WarmStart::WarmStartState oa_wb_state;
  while (absl::Now() < kTimeout) {
    swss::WarmStart::getWarmStartState("orchagent", oa_wb_state);
    if (oa_wb_state == swss::WarmStart::WarmStartState::RECONCILED ||
        oa_wb_state == swss::WarmStart::WarmStartState::WSDISABLED) {
      return oa_wb_state;
    }
    absl::SleepFor(absl::Seconds(1));
  }
  return swss::WarmStart::WarmStartState::WSUNKNOWN;
}

}  // namespace p4rt_app<|MERGE_RESOLUTION|>--- conflicted
+++ resolved
@@ -325,20 +325,6 @@
                    << " IR Table Entry: " << ir_entity->ShortDebugString();
       return role_has_access;
     }
-<<<<<<< HEAD
-=======
-  } else if (ir_entity->entity_case() ==
-             pdpi::IrEntity::kPacketReplicationEngineEntry) {
-    // TODO (b/286567424): To be removed once all multicast adjustments are
-    // submitted.
-    if (!FLAGS_enable_packet_replication_entries) {
-      LOG(ERROR) << "Packet replication engine entries are not supported yet: "
-                 << ir_entity->ShortDebugString();
-      return gutil::UnimplementedErrorBuilder()
-             << "Packet replication engine entries are not supported yet: "
-             << ir_entity->ShortDebugString();
-    }
->>>>>>> df0acc3e
   }
 
   // Apply any custom translation that are needed on the switch side to
@@ -543,7 +529,6 @@
   ASSIGN_OR_RETURN(std::vector<pdpi::IrPacketReplicationEngineEntry>
                        packet_replication_entries,
                    sonic::GetAllAppDbPacketReplicationTableEntries(p4rt_table));
-<<<<<<< HEAD
   for (auto& ir_entry : packet_replication_entries) {
     RETURN_IF_ERROR(TranslatePacketReplicationEntry(
         TranslateTableEntryOptions{
@@ -554,9 +539,6 @@
             .cpu_queue_translator = cpu_queue_translator,
         },
         ir_entry));
-=======
-  for (const auto& ir_entry : packet_replication_entries) {
->>>>>>> df0acc3e
     auto pi_entry = pdpi::IrPacketReplicationEngineEntryToPi(p4_info, ir_entry);
     if (!pi_entry.ok()) {
       LOG(ERROR) << "PDPI could not translate IR packet replication to PI: "
