--- conflicted
+++ resolved
@@ -31,14 +31,8 @@
 namespace pins {
 namespace {
 
-<<<<<<< HEAD
 // TODO: modify failing because of policer attributes.
 TEST_P(SmokeTestFixture, DISABLED_ModifyWorks) {
-=======
-TEST_P(SmokeTestFixture, ModifyWorks) {
-  GetMirrorTestbed().Environment().SetTestCaseID(
-      "3b18d5dc-3881-42a5-b667-d2ca0362ab3a");
->>>>>>> 1f632cc4
   const sai::WriteRequest pd_insert = gutil::ParseProtoOrDie<sai::WriteRequest>(
       R"pb(
         updates {
